# torchtitan Config.toml
# NOTE: this toml config is a preset for 64 A100 GPUs.

[job]
dump_folder = "./outputs"
description = "Llama 3 8B training"

[profiling]
enable_profiling = false
save_traces_folder = "profile_trace"
# profile_freq = 100
profile_freq = 10
enable_memory_snapshot = false
save_memory_snapshot_folder = "memory_snapshot"

[metrics]
log_freq = 10
enable_tensorboard = true
# enable_tensorboard = false
save_tb_folder = "tb"

[model]
name = "llama3"
flavor = "8B"
tokenizer_path = "./assets/tokenizer/original/tokenizer.model"
# converters = ["float8"]

[optimizer]
name = "AdamW"
lr = 3e-4
eps = 1e-8

[lr_scheduler]
# warmup_steps = 200  # lr scheduler warm up
warmup_steps = 600

[training]
<<<<<<< HEAD
local_batch_size = 1
seq_len = 8192
=======
# batch_size = 4
batch_size = 1
# seq_len = 8192
seq_len = 32768
>>>>>>> 1c74703 ([cp][flex_attention] integration test trial)
max_norm = 1.0  # grad norm clipping
# steps = 1000
steps = 3000
compile = true
dataset = "c4"
deterministic = true

[parallelism]
data_parallel_replicate_degree = 1
data_parallel_shard_degree = -1
tensor_parallel_degree = 1
pipeline_parallel_degree = 1
context_parallel_degree = 1

[checkpoint]
enable_checkpoint = false
folder = "checkpoint"
interval = 500
last_save_model_weights_only = false
export_dtype = "float32"
async_mode = "disabled" # ["disabled", "async", "async_with_pinned_mem"]

[activation_checkpoint]
# mode = "selective"  # ["none", "selective", "full"]
mode = "full"
selective_ac_option = "op"  # "int" = ac every positive int layer or 'op', ac based on ops policy

[float8]
enable_fsdp_float8_all_gather = false
precompute_float8_dynamic_scale_for_fsdp = false
filter_fqns = ["output"]<|MERGE_RESOLUTION|>--- conflicted
+++ resolved
@@ -35,15 +35,8 @@
 warmup_steps = 600
 
 [training]
-<<<<<<< HEAD
 local_batch_size = 1
-seq_len = 8192
-=======
-# batch_size = 4
-batch_size = 1
-# seq_len = 8192
 seq_len = 32768
->>>>>>> 1c74703 ([cp][flex_attention] integration test trial)
 max_norm = 1.0  # grad norm clipping
 # steps = 1000
 steps = 3000
