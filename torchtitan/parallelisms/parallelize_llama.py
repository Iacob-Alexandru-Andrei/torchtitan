# Copyright (c) Meta Platforms, Inc. and affiliates.
# All rights reserved.
#
# This source code is licensed under the BSD-style license found in the
# LICENSE file in the root directory of this source tree.

# This file applies the PT-D parallelisms and various training techniques (e.g.
# activation checkpointing and compile) to the Llama model.

import copy
from collections import defaultdict
from typing import Tuple, TYPE_CHECKING, Union

import torch
import torch.nn as nn
from torch.distributed import DeviceMesh

from torch.distributed._composable.fsdp import fully_shard, MixedPrecisionPolicy

from torch.distributed._composable.replicate import replicate
from torch.distributed._tensor import Replicate, Shard
from torch.distributed.algorithms._checkpoint.checkpoint_wrapper import (
    checkpoint_wrapper as ptd_checkpoint_wrapper,
)
from torch.distributed.pipelining import pipeline, PipelineStage, SplitPoint
from torch.distributed.tensor.parallel import (
    ColwiseParallel,
    parallelize_module,
    PrepareModuleInput,
    RowwiseParallel,
    SequenceParallel,
)

from torchtitan.config_manager import JobConfig, TORCH_DTYPE_MAP
from torchtitan.logging import logger
from torchtitan.models.llama.model import ModelArgs
from torchtitan.parallelisms.pipelining_utils import stage_ids_this_rank

if TYPE_CHECKING:
    from torchtitan.parallelisms import ParallelDims


DeviceType = Union[int, str, torch.device]

# for selective AC
no_recompute_list = {
    torch.ops.aten.mm.default,
    torch.ops.aten._scaled_dot_product_efficient_attention.default,
    torch.ops.aten._scaled_dot_product_flash_attention.default,
    torch.ops._c10d_functional.reduce_scatter_tensor.default,
}


def checkpoint_wrapper(module: torch.nn.Module, ac_config):
    valid_ac_modes = ("full", "selective")
    if ac_config.mode not in valid_ac_modes:
        raise ValueError(
            f"Invalid AC mode: {ac_config.mode}. Valid modes: {valid_ac_modes}"
        )

    if ac_config.mode == "full":
        return ptd_checkpoint_wrapper(module, preserve_rng_state=False)

    assert ac_config.mode == "selective", f"{ac_config.mode}"
    use_op_sac = ac_config.selective_ac_option == "op"
    use_layer_sac = ac_config.selective_ac_option.isdigit()
    if not use_op_sac and not use_layer_sac:
        raise ValueError(
            f"Invalid selective AC option: {ac_config.selective_ac_option}. "
            f"Valid options: 'op' or a positive int representing layer frequency"
        )
    if use_op_sac:
        from torch.utils.checkpoint import (
            CheckpointPolicy,
            create_selective_checkpoint_contexts,
        )

        def _get_custom_policy(meta):
            def _custom_policy(ctx, func, *args, **kwargs):
                mode = "recompute" if ctx.is_recompute else "forward"
                mm_count_key = f"{mode}_mm_count"
                if func == torch.ops.aten.mm.default:
                    meta[mm_count_key] += 1
                # Saves output of all compute ops, except every second mm
                to_save = func in no_recompute_list and not (
                    func == torch.ops.aten.mm.default and meta[mm_count_key] % 2 == 0
                )
                return (
                    CheckpointPolicy.MUST_SAVE
                    if to_save
                    else CheckpointPolicy.PREFER_RECOMPUTE
                )

            return _custom_policy

        def selective_checkpointing_context_fn():
            meta = defaultdict(int)
            return create_selective_checkpoint_contexts(_get_custom_policy(meta))

        return ptd_checkpoint_wrapper(
            module,
            context_fn=selective_checkpointing_context_fn,
            preserve_rng_state=False,
        )
    elif use_layer_sac:
        # Checkpoint every `ac_freq` of the modules passed to this function
        ac_freq = int(ac_config.selective_ac_option)
        if ac_freq <= 0:
            raise ValueError(
                f"Selective layer AC expects a positive int as selective_ac_option but got {ac_freq}"
            )
        ptd_checkpoint_wrapper.__dict__.setdefault("_count", 0)
        ptd_checkpoint_wrapper._count += 1
        if not ac_freq or ptd_checkpoint_wrapper._count % ac_freq == 0:
            return ptd_checkpoint_wrapper(module, preserve_rng_state=False)
        else:
            return module


def get_tp_parallel_strategy_for_transformer_block(
    enable_float8: bool,
) -> Tuple[RowwiseParallel, ColwiseParallel, PrepareModuleInput]:
    """Get the parallel strategy for the transformer model.

    This function handles the special case of using float8 with tensor parallelism.
    """
    if enable_float8:
        # TODO(vkuzo): once float8 configuration supports delayed
        # scaling, add a check here to enforce supported float8 all-gather
        # configurations
        # TODO(vkuzo): add the items below to __init__.py of torchao.float8,
        # and import from there
        from torchao.float8.float8_tensor_parallel import (
            Float8ColwiseParallel,
            Float8RowwiseParallel,
            PrepareFloat8ModuleInput,
        )

        return Float8RowwiseParallel, Float8ColwiseParallel, PrepareFloat8ModuleInput
    return RowwiseParallel, ColwiseParallel, PrepareModuleInput


def pipeline_llama(
    model: nn.Module,
    pp_mesh: DeviceMesh,
    parallel_dims: "ParallelDims",
    job_config: JobConfig,
    device: DeviceType,
    model_config: ModelArgs,
):
    split_mode = job_config.experimental.pipeline_parallel_split_mode
    valid_split_modes = ("manual", "tracer")
    if split_mode not in valid_split_modes:
        raise ValueError(
            f"Invalid split mode: {split_mode}. Valid split modes: {valid_split_modes}"
        )
    if split_mode == "manual":
        return pipeline_llama_manual(
            model, pp_mesh, parallel_dims, job_config, device, model_config
        )
    elif split_mode == "tracer":
        return pipeline_llama_tracer(
            model, pp_mesh, parallel_dims, job_config, device, model_config
        )


def _llama_trace_input(job_config: JobConfig, model_config: ModelArgs, device="meta"):
    """Get meta tensors with the right input shapes used for tracing"""
    tokens_shape = (job_config.training.batch_size, job_config.training.seq_len)
    tokens = torch.randint(
        model_config.vocab_size, tokens_shape, dtype=torch.int64, device=device
    )
    return (tokens,)


def _mixed_precision_dtype(
    job_config: JobConfig, parallel_dims, default: torch.dtype = torch.float32
) -> torch.dtype:
    """Get the mixed precision dtype if FSDP is enabled, otherwise return the default"""
    mp_arg = job_config.training.mixed_precision_param
    return TORCH_DTYPE_MAP[mp_arg] if parallel_dims.dp_enabled else default


def pipeline_llama_manual(
    whole_model: nn.Module,
    pp_mesh: DeviceMesh,
    parallel_dims: "ParallelDims",
    job_config: JobConfig,
    device: DeviceType,
    model_config: ModelArgs,
):
    """
    This API extracts one torch.nn.Module objects for the part of the model configured to run inside this stage.

    It wraps the model chunk in a ManualPipelineStage object and returns both the stage and model objects.

    The stage object is used to create a pipeline schedule, and the model object can be used for applying SPMD
    parallelism.
    """
    pp_rank = pp_mesh.get_local_rank()
    pp_size = pp_mesh.size()
    microbatches = (
        job_config.experimental.pipeline_parallel_microbatches or parallel_dims.pp
    )
    splits = job_config.experimental.pipeline_parallel_split_points

    def _build_stage(stage_idx, start_layer, stop_layer, is_first=False, is_last=False):
        model = copy.deepcopy(whole_model)
        if not is_first:
            model.tok_embeddings = None

        drop_layers = start_layer is not None
        for name in list(model.layers.keys()):
            # we keep layers in a contiguous region between start (inclusive) and stop (exclusive)
            if f"layers.{name}" == start_layer:
                drop_layers = False
            if f"layers.{name}" == stop_layer:
                drop_layers = True
            if drop_layers:
                del model.layers[name]

        if not is_last:
            model.norm = None
            model.output = None

        # TODO(whc) once ManualPipelineStage supports lazy shape inference, we can leave model on meta device longer and
        # get rid of the input shape hardcoded here. For now, it should not be a big deal since we only materialize the
        # layers of the model that map to this stage, not the whole model.
        mp_dtype = _mixed_precision_dtype(job_config, parallel_dims)
        batch_size = job_config.training.batch_size
        local_seq_len = int(job_config.training.seq_len // parallel_dims.tp)
        layers_io_shape = (batch_size, local_seq_len, model_config.dim)
        output_layer_shape = (
            batch_size,
            job_config.training.seq_len,
            model_config.vocab_size,
        )
        if is_first:
            (input,) = _llama_trace_input(job_config, model_config, device=device)
        else:
            # later layers (assume all start w/ a transformer layer)
            input = torch.rand(layers_io_shape, dtype=mp_dtype, device=device)

        if is_last:
            output = torch.rand(output_layer_shape, dtype=torch.float32, device=device)
        else:
            # earlier layers (assume all end in a transformer layer)
            output = torch.rand(layers_io_shape, dtype=mp_dtype, device=device)

        model.to_empty(device=device)
        stage = PipelineStage(
            model,
            stage_idx,
            num_stages,
            device,
            input_args=input.chunk(microbatches)[0],
            output_args=output.chunk(microbatches)[0],
            group=pp_mesh.get_group("pp"),
        )
        return stage, model

    num_stages = len(splits) + 1
    stage_idx = pp_rank

    stages = []
    models = []
    for stage_idx in stage_ids_this_rank(pp_rank, pp_size, num_stages, style="loop"):
        start_layer = splits[stage_idx - 1] if stage_idx > 0 else None
        stop_layer = splits[stage_idx] if stage_idx < num_stages - 1 else None
        stage, model_chunk = _build_stage(
            stage_idx,
            start_layer,
            stop_layer,
            is_first=stage_idx == 0,
            is_last=stage_idx == num_stages - 1,
        )
        logger.info(
            f"PP rank {pp_rank} is building stage_idx {stage_idx}"
            f" with start_layer {start_layer}, stop_layer {stop_layer}: model chunk \n{model_chunk}"
        )
        stages.append(stage)
        models.append(model_chunk)
    return stages, models


def pipeline_llama_tracer(
    model: nn.Module,
    pp_mesh: DeviceMesh,
    parallel_dims: "ParallelDims",
    job_config: JobConfig,
    device: DeviceType,
    model_config: ModelArgs,
):
    if job_config.model.norm_type == "fused_rmsnorm":
        # TODO(whc) - torch._dynamo.exc.Unsupported: Illegal getattr
        # invocation stride in strict mode from `if dy.stride(-1) != 1:` in
        # fused_rmsnorm
        raise NotImplementedError(
            "fused_rmsnorm is not compatible with Pipeline Tracer yet. Please use rmsnorm or layernorm."
        )
    if _mixed_precision_dtype(job_config, parallel_dims) != torch.float32:
        raise NotImplementedError(
            "Pipeline tracer does not work with FSDP mixed precision yet. "
            "To work around, set mixed_precision_param to float32."
        )

    pp_rank = pp_mesh.get_local_rank()
    pp_size = pp_mesh.size()
    microbatches = (
        job_config.experimental.pipeline_parallel_microbatches or parallel_dims.pp
    )
    (input,) = _llama_trace_input(job_config, model_config, device=device)
    stage_idx = pp_rank
    split_spec = {
        layer_name: SplitPoint.BEGINNING
        for layer_name in job_config.experimental.pipeline_parallel_split_points
    }
    num_stages = len(split_spec) + 1
    pipe = pipeline(
        model,
        mb_args=(input.chunk(microbatches)[0],),
        split_spec=split_spec,
    )

    stages = []
    models = []
    for stage_idx in stage_ids_this_rank(pp_rank, pp_size, num_stages, style="loop"):
        models.append(pipe.get_stage_module(stage_idx))
        stages.append(
            pipe.build_stage(
                stage_idx,
                device=device,
                group=pp_mesh.get_group(),
            )
        )
    return (stages, models)


def apply_tp(
    model: nn.Module,
    tp_mesh: DeviceMesh,
    loss_parallel: bool,
    enable_float8: bool,
    enable_async_tp: bool,
):
    """Apply tensor parallelism."""
    # 1. Parallelize the embedding and shard its outputs (which are the first
    # transformer block's inputs)
    # 2. Parallelize the root norm layer over the sequence dim
    # 3. Parallelize the final linear output layer
    model = parallelize_module(
        model,
        tp_mesh,
        {
            "tok_embeddings": RowwiseParallel(
                input_layouts=Replicate(),
                output_layouts=Shard(1),
            ),
            "norm": SequenceParallel(),
            "output": ColwiseParallel(
                input_layouts=Shard(1),
                output_layouts=Shard(-1) if loss_parallel else Replicate(),
                use_local_output=not loss_parallel,
            ),
        },
    )

    # Parallel styles used for transformer block linear weights and their
    # inputs may be different for float8 linears
    (
        rowwise_parallel_weight,
        colwise_parallel_weight,
        prepare_module_input,
    ) = get_tp_parallel_strategy_for_transformer_block(enable_float8)

    # Apply tensor + sequence parallelism to every transformer block
    # NOTE: At the cost of model code change, we can accelerate Sequence Parallel
    #       by folding (and unfolding) the batch dimension and the sequence dimension.
    #       Examples can be found at https://github.com/pytorch/torchtitan/pull/437
    for layer_id, transformer_block in model.layers.items():
        layer_plan = {
            "attention_norm": SequenceParallel(),
            "attention": prepare_module_input(
                input_layouts=(Shard(1), None),
                desired_input_layouts=(Replicate(), None),
            ),
            "attention.wq": colwise_parallel_weight(),
            "attention.wk": colwise_parallel_weight(),
            "attention.wv": colwise_parallel_weight(),
            "attention.wo": rowwise_parallel_weight(output_layouts=Shard(1)),
            "ffn_norm": SequenceParallel(),
            "feed_forward": prepare_module_input(
                input_layouts=(Shard(1),),
                desired_input_layouts=(Replicate(),),
            ),
            "feed_forward.w1": colwise_parallel_weight(),
            "feed_forward.w2": rowwise_parallel_weight(output_layouts=Shard(1)),
            "feed_forward.w3": colwise_parallel_weight(),
        }

        parallelize_module(
            module=transformer_block,
            device_mesh=tp_mesh,
            parallelize_plan=layer_plan,
        )

    # updates expressly for async tensor parallel
    if enable_async_tp:
        from torch.distributed._symmetric_memory import enable_symm_mem_for_group

        torch._dynamo.config.cache_size_limit = 10000
        logger.info(
            "Updating torch._dynamo.config.cache_size_limit to 10000 to support Async TP"
        )

        torch._inductor.config._micro_pipeline_tp = True
        enable_symm_mem_for_group(tp_mesh.get_group().group_name)

        if not job_config.training.compile:
            logger.warning(
                "Async TP requires compilation...auto enabling compile = True for this job to resolve."
            )
            job_config.training.compile = True

    logger.info(
        f"Applied {'Async ' if enable_async_tp else ''}"
        "Tensor Parallelism to the model"
    )
    return model


def apply_ac(model: nn.Module, ac_config: JobConfig):
    """Apply activation checkpointing to the model."""
    for layer_id, transformer_block in model.layers.named_children():
        transformer_block = checkpoint_wrapper(transformer_block, ac_config)
        model.layers.register_module(layer_id, transformer_block)

    logger.info(f"Applied {ac_config.mode} activation checkpointing to the model")
    return model


<<<<<<< HEAD
def apply_compile(model, job_config: JobConfig):
    """
    Apply torch.compile to the model.
    """

    if job_config.model.norm_type == "fused_rmsnorm":
        raise NotImplementedError(
            "fused_rmsnorm not yet compatible with torch.compile. Please use layernorm or rmsnorm."
        )

    # TODO(anijain): the following flag is on to accelarate compilation
    #                remove it after it's enabled in pytorch by default
    torch._dynamo.config.inline_inbuilt_nn_modules = True

    for layer_id, transformer_block in model.layers.named_children():
        # turn on per-transformer block compile after AC wrapping and before FSDP
        transformer_block = torch.compile(transformer_block, fullgraph=True)
=======
def apply_compile(model: nn.Module):
    """Apply torch.compile to each transformer block."""
    for layer_id, transformer_block in model.layers.named_children():
        # TODO: dynamic shape have some issues so we turn it off for now.
        # TODO: inline inbuilt nn modules does not work yet, enable it to accelarate
        # compile time.
        # torch._dynamo.config.inline_inbuilt_nn_modules = True
        transformer_block = torch.compile(transformer_block, dynamic=False)
>>>>>>> d41d6045
        model.layers.register_module(layer_id, transformer_block)

    logger.info("Compiled each TransformerBlock with torch.compile")
    return model


def apply_fsdp(
    model: nn.Module,
    dp_mesh: DeviceMesh,
    param_dtype: torch.dtype,
    reduce_dtype: torch.dtype,
    pp_enabled: bool,
):
    """
    Apply data parallelism to the model. FSDP2 is used here.
    """
    mp_policy = MixedPrecisionPolicy(param_dtype=param_dtype, reduce_dtype=reduce_dtype)
    fsdp_config = {"mesh": dp_mesh, "mp_policy": mp_policy}

    for layer_id, transformer_block in model.layers.items():
        if pp_enabled:
            # For PP, do not reshard after forward to avoid per-microbatch
            # all-gathers, which can be expensive and non-overlapped
            reshard_after_forward = False
        else:
            # As an optimization, do not reshard after forward for the last
            # transformer block since FSDP would prefetch it immediately
            reshard_after_forward = int(layer_id) < len(model.layers) - 1
        fully_shard(
            transformer_block,
            **fsdp_config,
            reshard_after_forward=reshard_after_forward,
        )
    fully_shard(model, **fsdp_config, reshard_after_forward=not pp_enabled)

    if pp_enabled:
        # TODO
        # This PR https://github.com/pytorch/pytorch/pull/129519 added a safety check to avoid using 2D/3D DCP since
        # without strided sharding, DCP can not safely support resharding for 2D/3D.  However, for PP to work, even
        # without resharding, we load a seed-checkpoint and need to disable the safety mechanism.  This hack should be
        # removed after strided sharding is landed in DCP.
        for module in model.modules():
            assert len(module._load_state_dict_pre_hooks) <= 1
            module._load_state_dict_pre_hooks.clear()
            assert len(module._state_dict_pre_hooks) <= 1
            module._state_dict_pre_hooks.clear()
    logger.info("Applied FSDP to the model")
    return model


def apply_ddp(
    model: nn.Module,
    dp_mesh: DeviceMesh,
    enable_compile: bool,
    enable_compiled_autograd: bool,
):
    if enable_compile:
        if enable_compiled_autograd:
            torch._dynamo.config.optimize_ddp = (
                "python_reducer_without_compiled_forward"
            )
        else:
            torch._dynamo.config.optimize_ddp = "ddp_optimizer"

    model = replicate(model, device_mesh=dp_mesh, bucket_cap_mb=100)

    logger.info("Applied DDP to the model")
    return model


def parallelize_llama(
    model: nn.Module,
    world_mesh: DeviceMesh,
    parallel_dims: "ParallelDims",
    job_config: JobConfig,
):
    """
    Apply tensor parallelism, activation checkpointing, torch.compile, and data
    parallelism to the model.

    NOTE: The passed-in model preferably should be on meta device. Otherwise,
    the model must fit on GPU or CPU memory.
    """

    if parallel_dims.tp_enabled:
        model = apply_tp(
            model,
            world_mesh["tp"],
            loss_parallel=parallel_dims.loss_parallel_enabled,
            enable_float8=job_config.float8.enable_float8_linear,
            enable_async_tp=job_config.experimental.enable_async_tensor_parallel,
        )

    if job_config.activation_checkpoint.mode != "none":
        model = apply_ac(model, job_config.activation_checkpoint)

    if job_config.training.compile:
        if job_config.model.norm_type == "fused_rmsnorm":
            raise NotImplementedError(
                "fused_rmsnorm is not compatible with torch.compile yet. Please use rmsnorm or layernorm."
            )
        model = apply_compile(model)

    if parallel_dims.dp_enabled:
        if parallel_dims.dp_type == "fsdp":
            dp_mesh = world_mesh["dp"] if world_mesh.ndim > 1 else world_mesh
            assert dp_mesh.mesh_dim_names == ("dp",), dp_mesh.mesh_dim_names

            model = apply_fsdp(
                model,
                dp_mesh,
                param_dtype=TORCH_DTYPE_MAP[job_config.training.mixed_precision_param],
                reduce_dtype=TORCH_DTYPE_MAP[
                    job_config.training.mixed_precision_reduce
                ],
                pp_enabled=parallel_dims.pp_enabled,
            )
        else:
            if world_mesh.ndim > 1:
                raise RuntimeError("DDP has not supported > 1D parallelism.")
            model = apply_ddp(
                model,
                world_mesh,
                enable_compile=job_config.training.compile,
                enable_compiled_autograd=job_config.experimental.enable_compiled_autograd,
            )

    return model<|MERGE_RESOLUTION|>--- conflicted
+++ resolved
@@ -439,34 +439,17 @@
     return model
 
 
-<<<<<<< HEAD
-def apply_compile(model, job_config: JobConfig):
-    """
-    Apply torch.compile to the model.
-    """
-
-    if job_config.model.norm_type == "fused_rmsnorm":
-        raise NotImplementedError(
-            "fused_rmsnorm not yet compatible with torch.compile. Please use layernorm or rmsnorm."
-        )
-
-    # TODO(anijain): the following flag is on to accelarate compilation
-    #                remove it after it's enabled in pytorch by default
-    torch._dynamo.config.inline_inbuilt_nn_modules = True
+def apply_compile(model: nn.Module):
+    """Apply torch.compile to each transformer block."""
+
+    # the following flag can be used to to accelarate per-block compilation
+    # TODO(bdhirsh): turning it off because it's currently not working with 2D
+    # TODO(anijain): remove it after it's enabled in pytorch by default
+    # torch._dynamo.config.inline_inbuilt_nn_modules = True
 
     for layer_id, transformer_block in model.layers.named_children():
         # turn on per-transformer block compile after AC wrapping and before FSDP
         transformer_block = torch.compile(transformer_block, fullgraph=True)
-=======
-def apply_compile(model: nn.Module):
-    """Apply torch.compile to each transformer block."""
-    for layer_id, transformer_block in model.layers.named_children():
-        # TODO: dynamic shape have some issues so we turn it off for now.
-        # TODO: inline inbuilt nn modules does not work yet, enable it to accelarate
-        # compile time.
-        # torch._dynamo.config.inline_inbuilt_nn_modules = True
-        transformer_block = torch.compile(transformer_block, dynamic=False)
->>>>>>> d41d6045
         model.layers.register_module(layer_id, transformer_block)
 
     logger.info("Compiled each TransformerBlock with torch.compile")
