# Copyright (c) Meta Platforms, Inc. and affiliates.
# All rights reserved.
#
# This source code is licensed under the BSD-style license found in the
# LICENSE file in the root directory of this source tree.
"""Mosaic Llama3 MuP model with Mosaic streaming support."""

from dataclasses import replace
from torchtitan.experiments.fl.models.constants import MOSAIC_LLAMA_VOCAB_SIZE
from torchtitan.experiments.fl.models.mosaic_adapter import MosaicTrainSpecAdapter
from torchtitan.experiments.fl.models.utils import MosaicSpecOverrides
from torchtitan.experiments.fl.optimizer_builder import build_mosaic_optimizers
from torchtitan.experiments.fl.validate import build_mosaic_validator
from torchtitan.protocols.train_spec import (
    TrainSpec,
)

def _update_vocab_sizes(base_spec: TrainSpec, mosaic_spec: TrainSpec) -> TrainSpec:
    model_args = {
        name: replace(config, vocab_size=MOSAIC_LLAMA_VOCAB_SIZE)
        for name, config in base_spec.model_args.items()
    }
    return replace(mosaic_spec, model_args=model_args)


_ADAPTER = MosaicTrainSpecAdapter(
    "llama3_mup",
    spec_name="mosaic_llama3_mup",
    overrides=MosaicSpecOverrides(
        optimizers=build_mosaic_mup_optimizers,
        validator=build_mosaic_validator,
        post_transform=_update_vocab_sizes,
    ),
)

_REGISTERED_SPEC: TrainSpec = _ADAPTER.register()


def get_train_spec() -> TrainSpec:
    """Get the training specification for Llama3 MuP with Mosaic streaming support."""
<<<<<<< HEAD
    spec_name = ensure_mosaic_spec(
        "llama3_mup",
        spec_name="mosaic_llama3_mup",
        overrides=MosaicSpecOverrides(
            optimizers=build_mosaic_optimizers,
            validator=build_mosaic_validator,
            post_transform=_update_vocab_sizes,
        ),
    )
    return get_registered_train_spec(spec_name)
=======

    return _REGISTERED_SPEC


__all__ = ["build_mosaic_mup_optimizers", "get_train_spec"]
>>>>>>> b4e11b50
<|MERGE_RESOLUTION|>--- conflicted
+++ resolved
@@ -38,21 +38,8 @@
 
 def get_train_spec() -> TrainSpec:
     """Get the training specification for Llama3 MuP with Mosaic streaming support."""
-<<<<<<< HEAD
-    spec_name = ensure_mosaic_spec(
-        "llama3_mup",
-        spec_name="mosaic_llama3_mup",
-        overrides=MosaicSpecOverrides(
-            optimizers=build_mosaic_optimizers,
-            validator=build_mosaic_validator,
-            post_transform=_update_vocab_sizes,
-        ),
-    )
-    return get_registered_train_spec(spec_name)
-=======
 
     return _REGISTERED_SPEC
 
 
-__all__ = ["build_mosaic_mup_optimizers", "get_train_spec"]
->>>>>>> b4e11b50
+__all__ = ["build_mosaic_mup_optimizers", "get_train_spec"]