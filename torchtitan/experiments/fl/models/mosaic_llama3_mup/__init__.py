--- conflicted
+++ resolved
@@ -12,7 +12,6 @@
 from torchtitan.experiments.fl.models.utils import MosaicSpecOverrides
 from torchtitan.experiments.fl.optimizer_builder import build_mosaic_optimizers
 from torchtitan.experiments.fl.validate import build_mosaic_validator
-<<<<<<< HEAD
 from torchtitan.protocols.train_spec import (
     TrainSpec,
 )
@@ -78,9 +77,6 @@
         ft_manager,
         param_groups=param_groups_list,
     )
-=======
-from torchtitan.protocols.train_spec import TrainSpec
->>>>>>> e479fdf8
 
 
 def _update_vocab_sizes(base_spec: TrainSpec, mosaic_spec: TrainSpec) -> TrainSpec:
@@ -95,11 +91,7 @@
     "llama3_mup",
     spec_name="mosaic_llama3_mup",
     overrides=MosaicSpecOverrides(
-<<<<<<< HEAD
         optimizers=build_mosaic_mup_optimizers,
-=======
-        optimizers=build_mosaic_optimizers,
->>>>>>> e479fdf8
         validator=build_mosaic_validator,
         post_transform=_update_vocab_sizes,
     ),
@@ -110,10 +102,7 @@
 
 def get_train_spec() -> TrainSpec:
     """Get the training specification for Llama3 MuP with Mosaic streaming support."""
-<<<<<<< HEAD
 
-=======
->>>>>>> e479fdf8
     return _REGISTERED_SPEC
 
 
