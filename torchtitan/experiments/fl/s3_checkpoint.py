--- conflicted
+++ resolved
@@ -129,11 +129,7 @@
                 shutil.rmtree(destination)
             except OSError:
                 logger.warning(
-<<<<<<< HEAD
-                    "Failed to clean up incomplete checkpoint directory at %s.",
-=======
                     "Failed to clean up incomplete checkpoint at %s after a download error.",
->>>>>>> ff31836d
                     destination,
                 )
             raise
