--- conflicted
+++ resolved
@@ -128,7 +128,6 @@
         self._pending_steps: deque[tuple[int, Path]] = deque()
         self._uploaded_steps: set[int] = set()
         self._latest_uploaded_step: int | None = None
-<<<<<<< HEAD
         self._closed = False
 
     @property
@@ -141,7 +140,6 @@
         raise AttributeError(
             f"'{type(self).__name__}' proxy: '{type(self._checkpointer).__name__}' object "
             f"has no attribute '{name}'"
-=======
         self._missing_directory_steps: set[int] = set()
         self._not_ready_steps: set[int] = set()
         self._installed = False
@@ -155,7 +153,6 @@
         self.checkpointer.save = self._save  # type: ignore[assignment]
         self.checkpointer.maybe_wait_for_staging = (  # type: ignore[assignment]
             self._maybe_wait_for_staging
->>>>>>> e149ead3
         )
 
     def __del__(self) -> None:
@@ -186,7 +183,6 @@
 
     def close(self) -> None:
         """Flush pending uploads and release remote resources."""
-<<<<<<< HEAD
         if self._closed:
             return
         try:
@@ -208,7 +204,6 @@
             logger.exception(
                 "Failed while waiting for staged checkpoints before upload."
             )
-=======
         if self._installed:
             try:
                 self._orig_maybe_wait()
@@ -222,7 +217,6 @@
                 self.remote_up_down.close()
             except Exception:  # noqa: BLE001
                 logger.exception("Failed to close RemoteUploaderDownloader.")
->>>>>>> e149ead3
 
     def _resolve_remote_root(self) -> str:
         root = self.config.remote_checkpoint_folder or self.job_config.checkpoint.folder
@@ -419,11 +413,7 @@
         )
         return None
 
-<<<<<<< HEAD
-    return S3CheckpointManager(checkpointer, config, job_config)
-=======
     manager = S3CheckpointManager(checkpointer, config, job_config)
     if install:
         manager.install()
-    return manager
->>>>>>> e149ead3
+    return manager