--- conflicted
+++ resolved
@@ -287,7 +287,6 @@
             step_tensor = qh_update * lr
 
             if weight_decay != 0 and decouple:
-<<<<<<< HEAD
                 decay_factor = compute_decoupled_weight_decay_factor(lr, initial_lr)
                 scaling_factor = (decay_factor * weight_decay) / (
                     1 - decay_factor * weight_decay
@@ -295,21 +294,6 @@
                 step_tensor = (
                     step_tensor * (1 + scaling_factor) + param * scaling_factor
                 )
-=======
-                if (
-                    initial_lr is None
-                    or (
-                        isinstance(initial_lr, Tensor)
-                        and cast("Tensor", (initial_lr == 0)).any()
-                    )
-                    or initial_lr == 0.0
-                ):
-                    decay_factor = 1.0
-                else:
-                    decay_factor = lr / initial_lr
-                effective_weight_decay = decay_factor * weight_decay
-                step_tensor = step_tensor.add(param, alpha=effective_weight_decay)
->>>>>>> d23a715c
 
             for metric in self.metric_functions:
                 optimizer_metrics[f"{metric}/{name}"] = self.metric_functions[metric](
@@ -383,21 +367,7 @@
             continue
 
         if weight_decay != 0 and decouple:
-<<<<<<< HEAD
             decay_factor = compute_decoupled_weight_decay_factor(lr, initial_lr)
-=======
-            if (
-                initial_lr is None
-                or (
-                    isinstance(initial_lr, Tensor)
-                    and cast("Tensor", (initial_lr == 0)).any()
-                )
-                or initial_lr == 0.0
-            ):
-                decay_factor = 1.0
-            else:
-                decay_factor = lr / initial_lr
->>>>>>> d23a715c
             param.mul_(1 - decay_factor * weight_decay)
 
         denom = torch.clamp(exp_avg_sq.sqrt(), eps)
@@ -410,11 +380,7 @@
             buf.lerp_(normed_grad, 1 - beta1)
 
         update = normed_grad.mul(grad_coeff)
-<<<<<<< HEAD
         for (weight, _), buf in zip(moment_specs, buffers, strict=True):
-=======
-        for weight, buf in zip(vs, buffers, strict=True):
->>>>>>> d23a715c
             update.add_(buf, alpha=weight)
 
         param.add_(update, alpha=-_get_value(lr))
