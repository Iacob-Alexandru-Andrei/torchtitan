--- conflicted
+++ resolved
@@ -23,10 +23,6 @@
     ParamsT,
 )
 
-<<<<<<< HEAD
-from ._decoupled_decay import compute_decoupled_weight_decay_factor
-from .aggmo_adopt import _WEIGHT_SUM_TOL, _build_moment_specs, _is_moment_key, _sum_weights
-=======
 from .aggmo_adopt import (
     _WEIGHT_SUM_TOL,
     _build_moment_specs,
@@ -34,7 +30,6 @@
     _is_moment_key,
     _sum_weights,
 )
->>>>>>> d23a715c
 
 if TYPE_CHECKING:
     from collections.abc import Callable, Sequence
@@ -277,21 +272,7 @@
             step_tensor = (numerator / denom) * lr
 
             if weight_decay != 0 and decouple:
-<<<<<<< HEAD
                 decay_factor = compute_decoupled_weight_decay_factor(lr, initial_lr)
-=======
-                if (
-                    initial_lr is None
-                    or (
-                        isinstance(initial_lr, Tensor)
-                        and cast("Tensor", (initial_lr == 0)).any()
-                    )
-                    or initial_lr == 0.0
-                ):
-                    decay_factor = 1.0
-                else:
-                    decay_factor = lr / initial_lr
->>>>>>> d23a715c
                 effective_weight_decay = decay_factor * weight_decay
                 step_tensor = step_tensor.add(param, alpha=effective_weight_decay)
 
@@ -368,11 +349,7 @@
             param_data = param
 
         if weight_decay != 0 and decouple:
-<<<<<<< HEAD
             decay_factor = compute_decoupled_weight_decay_factor(lr, initial_lr)
-=======
-            decay_factor = _compute_decay_factor(lr, initial_lr)
->>>>>>> d23a715c
             param_data.mul_(1.0 - decay_factor * weight_decay)
 
         for buf in buffers:
@@ -403,11 +380,7 @@
 
         m_hats = [buf / bias_correction1 for buf in buffers]
         qh_numerator = grad.mul(grad_coeff)
-<<<<<<< HEAD
         for (weight, _), m_hat in zip(moment_specs, m_hats, strict=True):
-=======
-        for weight, m_hat in zip(vs, m_hats, strict=True):
->>>>>>> d23a715c
             qh_numerator.add_(m_hat, alpha=weight)
 
         param_data.addcdiv_(qh_numerator, denom, value=-_get_value(lr))
