# Copyright (c) Meta Platforms, Inc. and affiliates.
# All rights reserved.
#
# This source code is licensed under the BSD-style license found in the
# LICENSE file in the root directory of this source tree.
"""Metrics for FL experiments."""

from __future__ import annotations

import math
from collections.abc import Mapping, Sequence
from enum import Enum
from typing import Any, TYPE_CHECKING

import torch
from torch import Tensor
from torchmetrics import Metric

from torchtitan.components.metrics import MetricsProcessor
from torchtitan.distributed import utils as dist_utils
from torchtitan.experiments.fl.callbacks import (
    Callback,
    CallbackSetupContext,
    CallbackStepContext,
    CallbackValidationContext,
)
from torchtitan.experiments.fl.configs.config import (
    ActivationMonitorConfig,
    BetasMonitorConfig,
    HyperparameterSwitchConfig,
    LRMonitorConfig,
    OptimizerMonitorConfig,
    VSMonitorConfig,
)

if TYPE_CHECKING:
    from collections.abc import Callable

    from torch.distributed.device_mesh import DeviceMesh


class AggregationType(Enum):
    """Types of metric aggregation."""

    L2_NORM = "l2_norm"
    MIN = "min"
    MAX = "max"


class PureUnigramCrossEntropy(Metric):
    """TorchMetric that computes unigram cross entropy for LM targets.

    This metric accumulates the per-token cross entropy between the provided
    targets and a pre-computed unigram distribution. Ignored indices are
    excluded from both the loss and item count.
    """

    full_state_update = False

    def __init__(
        self,
        unigram_probabilities: Tensor,
        ignore_index: int = -100,
        *,
        dist_sync_on_step: bool = False,
    ) -> None:
        super().__init__(dist_sync_on_step=dist_sync_on_step)

        if unigram_probabilities.dim() != 1:
            msg = "unigram_probabilities must be a 1D tensor."
            raise ValueError(msg)

        if torch.any(unigram_probabilities < 0):
            msg = "unigram_probabilities must contain non-negative values."
            raise ValueError(msg)

        if not torch.any(unigram_probabilities > 0):
            msg = "unigram_probabilities must include at least one positive value."
            raise ValueError(msg)

        prob_dtype = (
            unigram_probabilities.dtype
            if unigram_probabilities.is_floating_point()
            else torch.float32
        )
        self.ignore_index = ignore_index
        # Store as buffer so it moves with the metric across devices.
        self.register_buffer(
            "unigram_probabilities",
            unigram_probabilities.clone().detach().to(dtype=prob_dtype),
        )
        self.add_state(
            "sum_loss",
            default=torch.tensor(0.0, dtype=prob_dtype),
            dist_reduce_fx="sum",
        )
        self.add_state(
            "total_items",
            default=torch.tensor(0, dtype=torch.long),
            dist_reduce_fx="sum",
        )

    def update(self, output: Mapping | Tensor, target: Tensor) -> None:  # noqa: ARG002
        """Update the metric state with a batch of targets."""
        target = target.view(-1).to(torch.long)

        valid_mask = target != self.ignore_index
        if not torch.any(valid_mask):
            return

        target_filtered = target[valid_mask]
        vocab_size = self.unigram_probabilities.shape[0]
        in_vocab_mask = (target_filtered >= 0) & (target_filtered < vocab_size)
        if not torch.any(in_vocab_mask):
            return

        # Use the unigram probabilities corresponding to the valid targets.
        unigram_probs = self.unigram_probabilities
        if unigram_probs.device != target.device:
            unigram_probs = unigram_probs.to(target.device)

        target_in_vocab = target_filtered[in_vocab_mask]
        selected_probs = unigram_probs[target_in_vocab]
        eps = torch.finfo(selected_probs.dtype).tiny
        losses = -torch.log(selected_probs.clamp_min(eps))

        loss_sum = losses.sum().to(self.sum_loss.device)
        self.sum_loss += loss_sum

        items = int(in_vocab_mask.sum().item())
        self.total_items += items

    def compute(self) -> Tensor:
        """Return the average unigram cross entropy across all updates."""
        if int(self.total_items.item()) == 0:
            return self.sum_loss.new_zeros(())
        total_items = self.total_items.to(self.sum_loss.dtype)
        return self.sum_loss / total_items


_UNIGRAM_METRICS: list[PureUnigramCrossEntropy] = []


def add_unigram_metric(metric: PureUnigramCrossEntropy) -> None:
    """Track a unigram cross-entropy metric for logging."""
    _UNIGRAM_METRICS.append(metric)


def collect_unigram_metrics(*, reset: bool = True) -> tuple[float, int]:
    """Return the local summed loss and token count for unigram metrics."""
    total_loss = 0.0
    total_items = 0

    for metric in _UNIGRAM_METRICS:
        items = int(metric.total_items.item())
        if items == 0:
            continue
        loss_value = float(metric.sum_loss.item())
        total_loss += loss_value
        total_items += items
        if reset:
            metric.sum_loss.zero_()
            metric.total_items.zero_()

    return total_loss, total_items


def reset_unigram_metrics() -> None:
    for metric in _UNIGRAM_METRICS:
        metric.sum_loss.zero_()
        metric.total_items.zero_()


def update_unigram_metrics(labels: Tensor) -> None:
    if not _UNIGRAM_METRICS:
        return
    for metric in _UNIGRAM_METRICS:
        metric.update({}, labels)


def compute_skewness(value: torch.Tensor) -> torch.Tensor:
    """Compute the skewness of a tensor.

    Args:
        value: Input tensor of shape (..., N).

    Returns:
        Tensor containing the skewness value.
    """
    mean = value.mean(dim=-1, keepdim=True)
    diffs = value - mean
    m_3 = torch.mean(torch.pow(diffs, 3), dim=-1)
    var = torch.mean(torch.pow(diffs, 2), dim=-1)
    eps = torch.finfo(var.dtype).eps if var.dtype.is_floating_point else 1e-12
    var = torch.clamp(var, min=eps)
    return (m_3 / (var * torch.sqrt(var))).mean()


def compute_kurtosis(value: torch.Tensor) -> torch.Tensor:
    """Compute the kurtosis of a tensor.

    Args:
        value: Input tensor of shape (..., N).

    Returns:
        Tensor containing the kurtosis value.
    """
    mean = value.mean(dim=-1, keepdim=True)
    diffs = value - mean
    m_4 = torch.mean(torch.pow(diffs, 4), dim=-1)
    var = torch.mean(torch.pow(diffs, 2), dim=-1)
    eps = torch.finfo(var.dtype).eps if var.dtype.is_floating_point else 1e-12
    var = torch.clamp(var, min=eps)
    return (m_4 / (var**2)).mean()


class ActivationMonitor(Callback):
    """Collects activation statistics across the full model.

    By default, only the following metrics are collected:
    - activations/average/max/full_model_input
    - activations/average/max/full_model_output
    - activations/average/median/full_model_input
    - activations/average/median/full_model_output
    - activations/l2_norm/full_model_input
    - activations/l2_norm/full_model_output
    - activations/max/full_model_input
    - activations/max/full_model_output
    """

    def __init__(
        self,
        *,
        interval: int = 25,
        ignore_module_types: Sequence[str] | None = None,
        gradient_accumulation_steps: int = 1,
        enabled_metrics: set[str] | None = None,
    ) -> None:
        self.interval = interval
        self.ignore_module_types = (
            tuple(ignore_module_types) if ignore_module_types is not None else None
        )
        self.gradient_accumulation_steps = max(1, gradient_accumulation_steps)

        # Default enabled metrics - only the essential ones
        if enabled_metrics is None:
            self.enabled_metrics = {
                "activations/average/max/full_model_input",
                "activations/average/max/full_model_output",
                "activations/average/median/full_model_input",
                "activations/average/median/full_model_output",
                "activations/l2_norm/full_model_input",
                "activations/l2_norm/full_model_output",
                "activations/max/full_model_input",
                "activations/max/full_model_output",
            }
        else:
            self.enabled_metrics = enabled_metrics

        self._handles: list[torch.utils.hooks.RemovableHandle] = []
        self._pre_handle: torch.utils.hooks.RemovableHandle | None = None
        self._module_names: dict[torch.nn.Module, str] = {}
        self._metrics: dict[str, float | list[float]] = {}
        self._collect_this_step = False
        self._microbatch_counter = 0
        self._device: torch.device | None = None
        self._registered = False
        self._model_ref: torch.nn.Module | None = None

    def setup(self, context: CallbackSetupContext) -> None:
        if not self.enabled or self._registered:
            return
        if not context.model_parts:
            return
        model = context.model_parts[0]
        self.register(model)
        self._model_ref = model

    def on_step_end(self, context: CallbackStepContext) -> None:
        if not self.enabled or not self._registered:
            return
        self.finalize(context.step, context.logger, context.mesh)

    def close(self) -> None:
        if self._pre_handle is not None:
            self._pre_handle.remove()
            self._pre_handle = None
        for handle in self._handles:
            handle.remove()
        self._handles.clear()
        self._module_names.clear()
        self._metrics.clear()
        self._collect_this_step = False
        self._registered = False
        self._model_ref = None

    def _is_metric_enabled(self, metric_key: str) -> bool:
        """Check if a metric is enabled for collection."""
        return metric_key in self.enabled_metrics

    @property
    def enabled(self) -> bool:
        """Check if the monitor is enabled based on the interval.

        Returns:
            bool: True if the monitor is enabled, False otherwise.
        """
        return self.interval > 0

    def should_log_step(self, step: int) -> bool:
        """Determine if metrics should be logged at the current step.

        Args:
            step: Current training step.

        Returns:
            bool: True if metrics should be logged this step, False otherwise.
        """
        return self.enabled and step % self.interval == 0

    @property
    def is_registered(self) -> bool:
        """Check if hooks are registered.

        Returns:
            bool: True if hooks are registered, False otherwise.
        """
        return self._registered

    def register(self, model: torch.nn.Module) -> None:
        """Register forward hooks on the model to collect activations.

        Args:
            model: The model to register hooks on.
        """
        if not self.enabled or self._registered:
            return

        self._module_names = {module: name for name, module in model.named_modules()}
        self._pre_handle = model.register_forward_pre_hook(
            self._forward_pre_hook, with_kwargs=True
        )
        model.apply(self._register_forward_hook)
        self._registered = True

    def _register_forward_hook(self, module: torch.nn.Module) -> None:
        self._handles.append(module.register_forward_hook(self._forward_hook))

    def _forward_pre_hook(
        self,
        module: torch.nn.Module,
        args: tuple[Any, ...],
        kwargs: dict[str, Any],
    ) -> None:
        del module, args, kwargs
        # Pre-hook doesn't need to do anything; collection is controlled by finalize()

    def _forward_hook(
        self,
        module: torch.nn.Module,
        inputs: tuple[Any, ...],
        output: Any,
    ) -> None:
        if not self._collect_this_step:
            return

        module_name = self._module_names.get(module, "")
        if self.ignore_module_types is not None:
            lowered_name = module_name.lower()
            if any(
                ignore.lower() in lowered_name for ignore in self.ignore_module_types
            ):
                return

        self._recursively_add_metrics("_input", inputs)
        self._recursively_add_metrics("_output", output)

    def _recursively_add_metrics(self, suffix: str, values: Any) -> None:
        if values is None:
            return
        if isinstance(values, (str, bytes)):
            return
        if isinstance(values, dict):
            for val in values.values():
                self._recursively_add_metrics(suffix, val)
            return
        if isinstance(values, torch.Tensor):
            self._add_metrics(suffix, values)
            return
        if isinstance(values, Sequence):
            for value in values:
                self._recursively_add_metrics(suffix, value)

    def _add_metrics(  # noqa: C901, PLR0912, PLR0915
        self, suffix: str, value: torch.Tensor
    ) -> None:
        if value.dtype == torch.bool:
            return
        if not (value.is_floating_point() or value.is_complex()):
            return

        with torch.no_grad():
            tensor = value.detach()
            if tensor.is_complex():
                tensor = tensor.real
            if self._device is None:
                self._device = tensor.device

            # Accumulate sum of squares for L2 norm (will sqrt after gathering)
            l2_key = f"activations/l2_norm/full_model{suffix}"
            if self._is_metric_enabled(l2_key):
                current_l2 = self._metrics.get(l2_key, 0.0)
                if isinstance(current_l2, float):
                    self._metrics[l2_key] = current_l2 + float(
                        torch.sum(tensor**2).item()
                    )

            avg_key = f"activations/average/full_model{suffix}"
            # Check if any average metrics are enabled (max, min, or median)
            avg_max_key = f"activations/average/max/full_model{suffix}"
            avg_min_key = f"activations/average/min/full_model{suffix}"
            avg_median_key = f"activations/average/median/full_model{suffix}"
            if (
                self._is_metric_enabled(avg_max_key)
                or self._is_metric_enabled(avg_min_key)
                or self._is_metric_enabled(avg_median_key)
            ):
                avg_list = self._metrics.setdefault(avg_key, [])
                if isinstance(avg_list, list):
                    avg_list.append(float(tensor.mean().item()))

            if tensor.numel() == 0:
                return

            # Compute max over last dimension and take mean (consistent with reference)
            max_key = f"activations/max/full_model{suffix}"
            if self._is_metric_enabled(max_key):
                if tensor.ndim >= 1 and tensor.shape[-1] > 0:
                    max_value = tensor.max(dim=-1).values.mean().item()
                else:
                    max_value = tensor.max().item()
                max_list = self._metrics.setdefault(max_key, [])
                if isinstance(max_list, list):
                    max_list.append(float(max_value))

            # Check if skewness or kurtosis metrics are enabled
            if tensor.ndim >= 1 and tensor.shape[-1] > 0:
                skew_max_key = f"activations/skewness/max/full_model{suffix}"
                skew_min_key = f"activations/skewness/min/full_model{suffix}"
                skew_median_key = f"activations/skewness/median/full_model{suffix}"
                kurt_max_key = f"activations/kurtosis/max/full_model{suffix}"
                kurt_min_key = f"activations/kurtosis/min/full_model{suffix}"
                kurt_median_key = f"activations/kurtosis/median/full_model{suffix}"

                need_skewness = (
                    self._is_metric_enabled(skew_max_key)
                    or self._is_metric_enabled(skew_min_key)
                    or self._is_metric_enabled(skew_median_key)
                )
                need_kurtosis = (
                    self._is_metric_enabled(kurt_max_key)
                    or self._is_metric_enabled(kurt_min_key)
                    or self._is_metric_enabled(kurt_median_key)
                )

                if need_skewness or need_kurtosis:
                    skew_key = f"activations/skewness/full_model{suffix}"
                    kurt_key = f"activations/kurtosis/full_model{suffix}"

                    if need_skewness:
                        skewness = compute_skewness(tensor)
                        skew_list = self._metrics.setdefault(skew_key, [])
                        if isinstance(skew_list, list):
                            skew_list.append(float(skewness.item()))

                    if need_kurtosis:
                        kurtosis = compute_kurtosis(tensor)
                        kurt_list = self._metrics.setdefault(kurt_key, [])
                        if isinstance(kurt_list, list):
                            kurt_list.append(float(kurtosis.item()))

    def finalize(
        self,
        step: int,
        logger: Any,
        mesh: DeviceMesh | None,
    ) -> None:
        """Finalize metric collection for the current step.

        Args:
            step: Current training step.
            logger: Logger to log metrics.
            mesh: Device mesh for distributed reduction.
        """
        if not self.enabled or not self._registered:
            return

        # If this IS a logging step, log the metrics we collected during this step
        if self.should_log_step(step) and self._metrics:
            metrics = self._prepare_local_metrics()
            if metrics:
                reduced_metrics = self._reduce_metrics(metrics, mesh)
                if reduced_metrics:
                    logger.log(reduced_metrics, step)

        # Prepare for next step: enable collection if next step should be logged
        next_step = step + 1
        if self.should_log_step(next_step):
            self._reset_metrics()
            self._collect_this_step = True
        else:
            self._collect_this_step = False
            self._reset_metrics()

    def _prepare_local_metrics(self) -> dict[str, float | list[float]]:  # noqa: C901
        prepared: dict[str, float | list[float]] = {}
        for suffix in ("_input", "_output"):
            l2_key = f"activations/l2_norm/full_model{suffix}"
            if l2_key in self._metrics and self._is_metric_enabled(l2_key):
                l2_val = self._metrics[l2_key]
                if isinstance(l2_val, float):
                    prepared[l2_key] = l2_val

            max_key = f"activations/max/full_model{suffix}"
            if self._is_metric_enabled(max_key):
                max_vals = self._metrics.get(max_key)
                if max_vals and isinstance(max_vals, list):
                    prepared[max_key] = float(max(max_vals))

            for metric_name in ("average", "skewness", "kurtosis"):
                key = f"activations/{metric_name}/full_model{suffix}"
                values = self._metrics.get(key)
                if not values or not isinstance(values, list):
                    continue
                tensor_values = torch.tensor(values)

                max_metric_key = f"activations/{metric_name}/max/full_model{suffix}"
                if self._is_metric_enabled(max_metric_key):
                    prepared[max_metric_key] = float(tensor_values.max().item())

                min_metric_key = f"activations/{metric_name}/min/full_model{suffix}"
                if self._is_metric_enabled(min_metric_key):
                    prepared[min_metric_key] = float(tensor_values.min().item())

                median_metric_key = (
                    f"activations/{metric_name}/median/full_model{suffix}"
                )
                if self._is_metric_enabled(median_metric_key):
                    prepared[median_metric_key] = values

        return prepared

    def _reduce_metrics(  # noqa: C901, PLR0912
        self, metrics: dict[str, float | list[float]], mesh: DeviceMesh | None
    ) -> dict[str, float]:
        reduced: dict[str, float] = {}

        # Handle single-rank or no mesh case
        if mesh is None:
            for key, value in metrics.items():
                if "l2_norm" in key:
                    if isinstance(value, list):
                        if not value:
                            continue
                        # Compute sqrt of sum of squares for L2 norm
                        reduced[key] = math.sqrt(sum(x**2 for x in value))
                    else:
                        reduced[key] = math.sqrt(value)
                elif isinstance(value, list):
                    if not value:
                        continue
                    # Use statistics.median for efficiency (no tensor conversion)
                    sorted_values = sorted(value)
                    n = len(sorted_values)
                    if n % 2 == 0:
                        reduced[key] = (
                            sorted_values[n // 2 - 1] + sorted_values[n // 2]
                        ) / 2
                    else:
                        reduced[key] = sorted_values[n // 2]
                else:
                    reduced[key] = value
            return reduced

        device = self._device or torch.device("cpu")

        for key, value in metrics.items():
            if isinstance(value, list):
                if not value:
                    continue
                # Convert to tensor and compute median locally
                local_median = torch.tensor(value, device=device).median()
                # Take max of medians across ranks (for consistency with reference)
                reduced[key] = dist_utils.dist_max(local_median, mesh)
                continue

            # Create tensor once and reuse
            tensor_value = torch.tensor(value, device=device)
            if "l2_norm" in key:
                # For L2 norm: sum across ranks then sqrt
                # Note: value is already squared locally
                reduced[key] = math.sqrt(dist_utils.dist_sum(tensor_value, mesh))
            elif "max" in key:
                reduced[key] = dist_utils.dist_max(tensor_value, mesh)
            elif "min" in key:
                reduced[key] = -dist_utils.dist_max(-tensor_value, mesh)
            else:
                # Default to mean for other metrics
                reduced[key] = dist_utils.dist_mean(tensor_value, mesh)

        return reduced

    def _reset_metrics(self) -> None:
        self._metrics = {}


class OptimizerMonitor(Callback):
    """Compute and log the L2 norm of gradients.

    Args:
        interval: How often to log metrics (every N steps).
        only_global: Whether to only log global metrics.
        log_optimizer_metrics: Whether to log optimizer-specific metrics.
    """

    def __init__(
        self,
        interval: int = 10,
        *,
        only_global: bool = True,
        log_optimizer_metrics: bool = True,
    ) -> None:
        self.log_optimizer_metrics = log_optimizer_metrics
        self.only_global = only_global
        self.interval = interval
        self._model_ref: torch.nn.Module | None = None

    def setup(self, context: CallbackSetupContext) -> None:
        if context.model_parts:
            self._model_ref = context.model_parts[0]

    def _reduce_metrics_across_ranks(
        self, optimizer_metrics: dict[str, torch.Tensor], mesh: DeviceMesh
    ) -> dict[str, float]:
        """Reduce optimizer metrics across all ranks using TorchTitan's distributed utilities.

        Follows the pattern from torchtitan.distributed.utils._dist_reduce.
        """
        reduced_metrics = {}

        for metric_name, metric_value in optimizer_metrics.items():
            if not isinstance(metric_value, torch.Tensor):
                # Skip non-tensor metrics
                reduced_metrics[metric_name] = metric_value
                continue

            # Determine reduction operation based on metric name
            if "l2_norm" in metric_name or "norm" in metric_name:
                # For L2 norms, the values are already squared by pre_reduce_metrics
                # Sum across ranks then sqrt (dist_utils returns float)
                sum_squared = dist_utils.dist_sum(metric_value, mesh)
                reduced_metrics[metric_name] = math.sqrt(sum_squared)
            elif "max" in metric_name:
                reduced_metrics[metric_name] = dist_utils.dist_max(metric_value, mesh)
            elif "min" in metric_name:
                # dist_min not implemented, use -dist_max(-x)
                reduced_metrics[metric_name] = -dist_utils.dist_max(-metric_value, mesh)
            elif "mean" in metric_name or "avg" in metric_name:
                reduced_metrics[metric_name] = dist_utils.dist_mean(metric_value, mesh)
            else:
                # Default to sum for other metrics
                reduced_metrics[metric_name] = dist_utils.dist_sum(metric_value, mesh)

        return reduced_metrics

    def on_step_end(  # noqa: C901, PLR0912, PLR0915
        self,
        context: CallbackStepContext,
    ) -> None:
        """Calculate the statistics at the end of the batch."""
        optimizers = context.optimizers
        if optimizers is None:
            return
        if optimizers.optimizers is None:
            return
        if len(optimizers.optimizers) == 0:
            return

        model = context.model_parts[0] if context.model_parts else self._model_ref
        if model is None:
            return

        step = context.step
        mesh = context.mesh
        logger = context.logger

        # Early exit if monitoring is disabled (interval <= 0)
        if self.interval <= 0:
            return

        if step % self.interval != 0:
            return

        optimizer_metrics: dict = {}
        optimizer = optimizers.optimizers[0]

        for name, p in model.named_parameters():
            if p.grad is not None and p.requires_grad:
                metric_reporter: Callable[[Any, Any, Any], dict] | None = getattr(
                    optimizer,
                    "report_per_parameter_metrics",
                    None,
                )
                if callable(metric_reporter) and self.log_optimizer_metrics:
                    optimizer_metrics.update(
                        metric_reporter(p, name, optimizer_metrics),
                    )

        if mesh is not None and self.log_optimizer_metrics:
            # Pre-process metrics before reduction
            pre_reduce_metrics: Callable[[Any]] | None = getattr(
                optimizer,
                "pre_reduce_metrics",
                None,
            )
            if callable(pre_reduce_metrics):
                optimizer_metrics = pre_reduce_metrics(optimizer_metrics)

            # Reduce metrics across all ranks using TorchTitan's distributed utilities
            optimizer_metrics = self._reduce_metrics_across_ranks(
                optimizer_metrics, mesh
            )

        # Dynamically aggregate all metric names found in optimizer_metrics
        agg_type_values = {agg_type.value for agg_type in AggregationType}
        agg_dict: dict[tuple[AggregationType, str], float] = {}
        metric_parts_required = 2

        # Initialize aggregation dictionary
        for metric in optimizer_metrics:
            parts = metric.split("/")
            if len(parts) < metric_parts_required:
                continue
            agg_type_str, metric_name = parts[0], parts[1]

            if agg_type_str not in agg_type_values:
                msg = f"Unknown aggregation type: {agg_type_str}"
                raise ValueError(msg)

            # Get the corresponding enum member
            agg_type = AggregationType(agg_type_str)
            key = (agg_type, metric_name)

            if key not in agg_dict:
                # Pattern match on aggregation type to get initial value
                match agg_type:
                    case AggregationType.L2_NORM:
                        agg_dict[key] = 0.0
                    case AggregationType.MIN:
                        agg_dict[key] = float("inf")
                    case AggregationType.MAX:
                        agg_dict[key] = float("-inf")

        # Aggregate metrics
        for metric in optimizer_metrics:
            parts = metric.split("/")
            if len(parts) < metric_parts_required:
                continue
            agg_type_str, metric_name = parts[0], parts[1]
            if agg_type_str not in agg_type_values:
                continue

            agg_type = AggregationType(agg_type_str)
            key = (agg_type, metric_name)
            value = optimizer_metrics[metric]

            # Pattern match on aggregation type to perform aggregation
            match agg_type:
                case AggregationType.L2_NORM:
                    agg_dict[key] += value**2
                case AggregationType.MIN:
                    agg_dict[key] = min(agg_dict[key], value)
                case AggregationType.MAX:
                    agg_dict[key] = max(agg_dict[key], value)

        # Report all aggregated metrics as agg_type/metric_name/global
        for (agg_type, metric_name), agg_value in agg_dict.items():
            # Pattern match on aggregation type to finalize value
            match agg_type:
                case AggregationType.L2_NORM:
                    final_value = agg_value**0.5
                case AggregationType.MIN | AggregationType.MAX:
                    final_value = agg_value

            optimizer_metrics[f"{agg_type.value}/{metric_name}/global"] = final_value

        # If only_global is set, remove all non-global metrics
        if self.only_global:
            optimizer_metrics = {
                k: v for k, v in optimizer_metrics.items() if k.endswith("/global")
            }

        # Convert any remaining tensors to floats (shouldn't be any after reduction, but just in case)
        optimizer_metrics = {
            k: v.item() if isinstance(v, torch.Tensor) else v
            for k, v in optimizer_metrics.items()
        }
        logger.log(optimizer_metrics, step)


class LRMonitor(Callback):
    """Logs the learning rate of each optimizer parameter group."""

    def __init__(self, *, interval: int = 1, enabled: bool = True) -> None:
        self.interval = interval
        self.enabled = enabled

    def on_step_end(self, context: CallbackStepContext) -> None:
        if not self.enabled or self.interval <= 0:
            return
        if context.optimizers is None:
            return
        if context.step % self.interval != 0:
            return

        metrics: dict[str, float] = {}
        for optimizer in context.optimizers:
            name = optimizer.__class__.__name__
            for idx, group in enumerate(optimizer.param_groups):
                lr = group.get("lr")
                if lr is None:
                    continue
                metrics[f"lr-{name}/group{idx}"] = float(lr)

        if metrics:
            context.logger.log(metrics, context.step)


class BetasMonitor(Callback):
    """Logs optimizer beta hyperparameters."""

    def __init__(self, *, interval: int = 0, enabled: bool = False) -> None:
        self.interval = interval
        self.enabled = enabled

    def on_step_end(self, context: CallbackStepContext) -> None:
        if not self.enabled or self.interval <= 0:
            return
        if context.optimizers is None:
            return
        if context.step % self.interval != 0:
            return

        metrics: dict[str, float] = {}
        for optimizer in context.optimizers:
            name = optimizer.__class__.__name__
            for idx, group in enumerate(optimizer.param_groups):
                betas = group.get("betas")
                if betas is None:
                    continue
                if isinstance(betas, Sequence) and not isinstance(betas, (str, bytes)):
                    beta_values = list(betas)
                else:
                    beta_values = [betas]
                for beta_idx, beta_value in enumerate(beta_values, start=1):
                    if isinstance(beta_value, torch.Tensor):
                        beta_scalar = float(beta_value.detach().item())
                    else:
                        beta_scalar = float(beta_value)
                    metrics[f"beta{beta_idx}-{name}/group{idx}"] = beta_scalar

        if metrics:
            context.logger.log(metrics, context.step)


class VSMonitor(Callback):
    """Logs quasi-hyperbolic v parameters if available."""

    def __init__(self, *, interval: int = 0, enabled: bool = False) -> None:
        self.interval = interval
        self.enabled = enabled

    def on_step_end(self, context: CallbackStepContext) -> None:
        if not self.enabled or self.interval <= 0:
            return
        if context.optimizers is None:
            return
        if context.step % self.interval != 0:
            return

        metrics: dict[str, float] = {}
        for optimizer in context.optimizers:
            name = optimizer.__class__.__name__
            for idx, group in enumerate(optimizer.param_groups):
                vs = group.get("vs")
                if vs is None:
                    continue
                if isinstance(vs, Sequence) and not isinstance(vs, (str, bytes)):
                    v_values = list(vs)
                else:
                    v_values = [vs]
                for v_idx, v_value in enumerate(v_values):
                    if isinstance(v_value, torch.Tensor):
                        v_scalar = float(v_value.detach().item())
                    else:
                        v_scalar = float(v_value)
                    metrics[f"v{v_idx}-{name}/group{idx}"] = v_scalar

        if metrics:
            context.logger.log(metrics, context.step)


class HyperparameterSwitchCallback(Callback):
    """Switch optimizer betas/vs at configured steps and optionally reset momenta."""

    def __init__(
        self,
        *,
        enabled: bool,
        steps: Sequence[int],
        new_vs: Sequence[float] | None,
        new_betas: Sequence[float] | None,
        reset_momenta: Sequence[str],
        log_metrics: bool,
    ) -> None:
        self.enabled = enabled and bool(steps)
        self.steps = {int(step) for step in steps if step >= 0}
        self.new_vs = tuple(float(v) for v in new_vs) if new_vs is not None else None
        self.new_betas = (
            tuple(float(b) for b in new_betas) if new_betas is not None else None
        )
        self.reset_momenta = tuple(reset_momenta)
        self.log_metrics = log_metrics
        self._applied_steps: set[int] = set()

    def on_step_end(self, context: CallbackStepContext) -> None:
        if not self.enabled:
            return
        step = context.step
        if step not in self.steps or step in self._applied_steps:
            return
        optimizers = context.optimizers
        if optimizers is None:
            return

        for optimizer in optimizers:
            if self.new_vs is not None:
                self._update_group_values(optimizer.param_groups, "vs", self.new_vs)
            if self.new_betas is not None:
                self._update_group_values(
                    optimizer.param_groups, "betas", self.new_betas
                )
            if self.reset_momenta:
                self._reset_momenta(optimizer.state)

        if self.log_metrics:
            payload: dict[str, float] = {}
            if self.new_vs is not None:
                for idx, value in enumerate(self.new_vs):
                    payload[f"hyper_switch/v{idx}"] = value
            if self.new_betas is not None:
                for idx, value in enumerate(self.new_betas, start=1):
                    payload[f"hyper_switch/beta{idx}"] = value
            if payload:
                context.logger.log(payload, step)

        self._applied_steps.add(step)

    def _update_group_values(
        self, param_groups: list[dict[str, Any]], key: str, values: tuple[float, ...]
    ) -> None:
        for group in param_groups:
            if key not in group:
                continue
            current_value = group[key]
            if isinstance(current_value, torch.Tensor):
                target = torch.tensor(
                    values, device=current_value.device, dtype=current_value.dtype
                )
                if current_value.shape == target.shape:
                    current_value.copy_(target)
                else:
                    group[key] = target
            elif isinstance(current_value, Sequence) and not isinstance(
                current_value, (str, bytes)
            ):
                group[key] = tuple(values)
            elif isinstance(current_value, (float, int)):
                group[key] = float(values[0])
            else:
                group[key] = tuple(values)

    def _reset_momenta(self, optimizer_state: dict[Any, dict[str, Any]]) -> None:
        for state in optimizer_state.values():
            for name in self.reset_momenta:
                if name not in state:
                    continue
                self._zero_state_value(state[name])

    def _zero_state_value(self, value: Any) -> None:
        if isinstance(value, torch.Tensor):
            value.zero_()
        elif isinstance(value, dict):
            for inner in value.values():
                self._zero_state_value(inner)
        elif isinstance(value, (list, tuple)):
            for inner in value:
                self._zero_state_value(inner)


class FLMetricsProcessor(MetricsProcessor):
    """Extension of MetricsProcessor that wires the FL callback stack."""

    def __init__(self, *args: Any, **kwargs: Any) -> None:
        super().__init__(*args, **kwargs)

<<<<<<< HEAD
        raw_config = getattr(self.job_config, "fl_metrics", MetricsConfig())
        fl_metrics_config = self.coerce_config(raw_config, MetricsConfig)
=======
        # Get metrics config from fl_metrics field
        fl_metrics_config = self.job_config.fl_metrics.unwrap()  # type: ignore[attr-defined]
>>>>>>> 9af88d44

        optimizer_config = fl_metrics_config.optimizer_monitor
        activation_config = fl_metrics_config.activation_monitor
        lr_config = fl_metrics_config.lr_monitor
        betas_config = fl_metrics_config.betas_monitor
        vs_config = fl_metrics_config.vs_monitor
        hyper_switch_config = fl_metrics_config.hyperparameter_switch

        if optimizer_config.interval > 0:
            self.optimizer_monitor = OptimizerMonitor(
                interval=optimizer_config.interval,
                only_global=optimizer_config.only_global,
                log_optimizer_metrics=optimizer_config.log_metrics,
            )
            self.register_callbacks(self.optimizer_monitor)
        else:
            self.optimizer_monitor = None

        activation_enabled = activation_config.enabled or (
            activation_config.interval > 0
        )
        if activation_enabled:
            ignore_types = activation_config.ignore_module_types
            self.activation_monitor = ActivationMonitor(
                interval=activation_config.interval,
                ignore_module_types=ignore_types if ignore_types else (),
                gradient_accumulation_steps=activation_config.gradient_accumulation_steps,
                enabled_metrics=activation_config.enabled_metrics,
            )
            self.register_callbacks(self.activation_monitor)
        else:
            self.activation_monitor = None

        if lr_config.enabled and lr_config.interval > 0:
            self.lr_monitor = LRMonitor(
                interval=lr_config.interval,
                enabled=lr_config.enabled,
            )
            self.register_callbacks(self.lr_monitor)
        else:
            self.lr_monitor = None

        if betas_config.enabled and betas_config.interval > 0:
            self.betas_monitor = BetasMonitor(
                interval=betas_config.interval,
                enabled=betas_config.enabled,
            )
            self.register_callbacks(self.betas_monitor)
        else:
            self.betas_monitor = None

        if vs_config.enabled and vs_config.interval > 0:
            self.vs_monitor = VSMonitor(
                interval=vs_config.interval,
                enabled=vs_config.enabled,
            )
            self.register_callbacks(self.vs_monitor)
        else:
            self.vs_monitor = None

        if hyper_switch_config.enabled and hyper_switch_config.steps:
            steps = tuple(int(step) for step in hyper_switch_config.steps)
            new_vs = (
                tuple(hyper_switch_config.new_vs)
                if hyper_switch_config.new_vs is not None
                else None
            )
            new_betas = (
                tuple(hyper_switch_config.new_betas)
                if hyper_switch_config.new_betas is not None
                else None
            )
            reset_momenta = tuple(hyper_switch_config.reset_momenta)
            self.hyperparameter_switch = HyperparameterSwitchCallback(
                enabled=hyper_switch_config.enabled,
                steps=steps,
                new_vs=new_vs,
                new_betas=new_betas,
                reset_momenta=reset_momenta,
                log_metrics=hyper_switch_config.log_metrics,
            )
            self.register_callbacks(self.hyperparameter_switch)
        else:
            self.hyperparameter_switch = None

    def should_log(self, step: int) -> bool:
        """Determine if metrics should be logged at the current step.

        Args:
            step (int): Current training step.

        Returns:
            bool: True if metrics should be logged this step, False otherwise.
        """
        base_decision = super().should_log(step)
        if self.activation_monitor and self.activation_monitor.should_log_step(step):
            return True
        return base_decision

    def _build_unigram_payload(self, mesh: DeviceMesh | None) -> dict[str, float]:
        local_loss, local_items = collect_unigram_metrics(reset=False)
        if local_items == 0:
            reset_unigram_metrics()
            return {"pure_unigram_cross_entropy": 0.0}

        device = torch.device("cpu")
        if self.model_parts:
            try:
                device = next(self.model_parts[0].parameters()).device
            except StopIteration:
                pass

        loss_tensor = torch.tensor(
            float(local_loss), device=device, dtype=torch.float64
        )
        items_tensor = torch.tensor(
            float(local_items), device=device, dtype=torch.float64
        )

        if mesh is not None:
            loss_tensor = dist_utils.dist_sum(loss_tensor, mesh)
            items_tensor = dist_utils.dist_sum(items_tensor, mesh)

        global_loss = float(loss_tensor)
        global_items = float(items_tensor)
        reset_unigram_metrics()

        if global_items <= 0:
            return {"pure_unigram_cross_entropy": 0.0}

        return {
            "pure_unigram_cross_entropy": global_loss / global_items,
            "pure_unigram_cross_entropy/token_count": global_items,
        }

    def log(
        self,
        step: int,
        global_avg_loss: float,
        global_max_loss: float,
        grad_norm: float,
        extra_metrics: dict[str, Any] | None = None,
    ) -> None:
        """Log the metrics at the end of the step.

        Args:
            step: The current training step.
            global_avg_loss: The average loss across all workers.
            global_max_loss: The maximum loss across all workers.
            grad_norm: The gradient norm.
            extra_metrics: Any additional metrics to log.

        """
        mesh = self._callback_mesh()
        unigram_payload = self._build_unigram_payload(mesh)
        combined_metrics = dict(extra_metrics) if extra_metrics else {}
        if unigram_payload:
            combined_metrics.update(unigram_payload)

        super().log(
            step,
            global_avg_loss,
            global_max_loss,
            grad_norm,
            extra_metrics=combined_metrics or None,
        )

    def log_validation(self, loss: float, step: int) -> None:
        super().log_validation(loss, step)
        mesh = self._callback_mesh()
        unigram_payload = self._build_unigram_payload(mesh)
        if unigram_payload:
            self.logger.log(unigram_payload, step)

    def _callback_mesh(self) -> DeviceMesh | None:
        if self.parallel_dims.dp_cp_enabled:
            return self.parallel_dims.world_mesh["dp_cp"]
        return None<|MERGE_RESOLUTION|>--- conflicted
+++ resolved
@@ -1014,13 +1014,8 @@
     def __init__(self, *args: Any, **kwargs: Any) -> None:
         super().__init__(*args, **kwargs)
 
-<<<<<<< HEAD
-        raw_config = getattr(self.job_config, "fl_metrics", MetricsConfig())
-        fl_metrics_config = self.coerce_config(raw_config, MetricsConfig)
-=======
         # Get metrics config from fl_metrics field
         fl_metrics_config = self.job_config.fl_metrics.unwrap()  # type: ignore[attr-defined]
->>>>>>> 9af88d44
 
         optimizer_config = fl_metrics_config.optimizer_monitor
         activation_config = fl_metrics_config.activation_monitor
