# Copyright (c) Meta Platforms, Inc. and affiliates.
# All rights reserved.
#
# This source code is licensed under the BSD-style license found in the
# LICENSE file in the root directory of this source tree.

"""TorchTitan MosaicML training entry point.

This script provides an example of how to train a TorchTitan model using the
MosaicML streaming dataloader integration.

This script is a lightweight wrapper around the main `torchtitan.train.Trainer`.
It demonstrates how to:
1.  Define a custom job configuration (`MosaicJobConfig`) that includes
    settings for MosaicML's streaming dataloader and tokenizer.
2.  Dynamically modify a model's `TrainSpec` to use the Mosaic dataloader.
3.  Use the `ConfigManager` to parse a TOML configuration file and launch
    the training job.

To run this script, you can use a command like:
`torchrun --nproc_per_node=2 experiments/fl/train.py --config-path experiments/fl/configs/fl_job.toml`
"""

from __future__ import annotations

import os

import torch

<<<<<<< HEAD
from functools import partial

from torchtitan.experiments.fl.components import build_metrics_processor
from torchtitan.experiments.fl.configs import MosaicConfigManager
from torchtitan.experiments.fl.dataloader.dataloader import build_mosaic_dataloader
from torchtitan.experiments.fl.dataloader.tokenizer import build_mosaic_tokenizer
from torchtitan.experiments.fl.metrics import add_unigram_metric
=======
from torchtitan.experiments.fl.configs import MosaicConfigManager
>>>>>>> 8a0d4c58
from torchtitan.experiments.fl.ft_override import configure_desloc
from torchtitan.experiments.fl.s3_checkpoint import (
    get_s3_checkpoint_wrapper_factory,
    S3CheckpointWrapper,
    setup_s3_checkpointing,
)
from torchtitan.protocols.train_spec import get_train_spec
from torchtitan.tools.logging import init_logger, logger
from torchtitan.train import Trainer


def main() -> None:  # noqa: C901, PLR0912, PLR0915
    """The main entry point for the Mosaic training script.

    This function parses the job configuration, sets up the Mosaic-enabled
    TrainSpec, and launches the TorchTitan trainer.
    """
    init_logger()

    # Use a ConfigManager to parse the TOML configuration file into our
    # custom MosaicJobConfig dataclass.
    config_manager = MosaicConfigManager()
    job_config = config_manager.parse_args()

    # Apply RUN_UUID from environment if provided
    run_uuid = os.getenv("RUN_UUID")
    if run_uuid:
        job_config.s3_checkpoint.run_uuid = run_uuid
        if not job_config.s3_checkpoint.remote_checkpoint_folder:
            job_config.s3_checkpoint.remote_checkpoint_folder = f"torchtitan/{run_uuid}"
        # Update dump folder to include run_uuid
        job_config.job.dump_folder = f"./outputs/{run_uuid}"
        logger.info(f"Using RUN_UUID: {run_uuid}")

    # Apply RESUME_FROM_RUN_STEP from environment if provided
    # Format: "{run_uuid}/step-{N}" (e.g., "16M-baseline-20251011-122516/step-10")
    resume_from_run_step = os.getenv("RESUME_FROM_RUN_STEP")
    if resume_from_run_step:
        job_config.s3_checkpoint.resume_from_run_step = resume_from_run_step  # type: ignore[attr-defined]
        logger.info(f"Will resume training from run step: {resume_from_run_step}")

<<<<<<< HEAD
    # If the user has requested a specific mosaic spec (e.g. "mosaic_llama3"),
    # it will have been registered already and get_train_spec will find it.
    # Otherwise, we are in the generic case, where we take a standard model
    # and wrap it with mosaic components.
    if not job_config.model.name.startswith("mosaic_"):
        mosaic_spec_name = ensure_mosaic_spec(
            job_config.model.name,
            overrides=MosaicSpecOverrides(
                dataloader=partial(
                    build_mosaic_dataloader,
                    register_unigram_metric=add_unigram_metric,
                ),
                tokenizer=build_mosaic_tokenizer,
                metrics_processor=build_metrics_processor,
            ),
=======
    model_spec_name = job_config.model.name
    if not model_spec_name.startswith("mosaic_"):
        raise ValueError(
            "TorchTitan FL training expects a Mosaic-enabled TrainSpec. "
            f"Received job_config.model.name='{model_spec_name}'. "
            "Import the desired Mosaic experiment module (e.g. "
            "torchtitan.experiments.fl.models.mosaic_llama3) before launching "
            "training to register the spec."
>>>>>>> 8a0d4c58
        )

    try:
        get_train_spec(model_spec_name)
    except ValueError as exc:
        raise ValueError(
            "The requested Mosaic TrainSpec is not registered: "
            f"'{model_spec_name}'. Ensure its module has been imported prior to "
            "launching training."
        ) from exc

    # Launch the trainer
    trainer: Trainer | None = None
    s3_manager: S3CheckpointWrapper | None = None
    download_manager: S3CheckpointWrapper | None = None

    try:
        with configure_desloc(job_config):
            trainer = Trainer(job_config)

            checkpointer = trainer.checkpointer
            ft_manager = getattr(checkpointer, "ft_manager", None)
            ft_mode = bool(getattr(ft_manager, "enabled", False))
            if ft_mode:
                checkpointer.enable = False

            if ft_mode:
                is_checkpoint_writer = True
            elif ft_manager is not None:
                is_checkpoint_writer = ft_manager.participating_rank() == 0
                if torch.distributed.is_initialized():
                    is_checkpoint_writer = (
                        is_checkpoint_writer and torch.distributed.get_rank() == 0
                    )
            elif torch.distributed.is_initialized():
                is_checkpoint_writer = torch.distributed.get_rank() == 0
            else:
                is_checkpoint_writer = True

            s3_checkpointing_active = (
                job_config.s3_checkpoint.enable
                and bool(job_config.s3_checkpoint.bucket)
                and job_config.s3_checkpoint.prefix
                is not None  # Empty string "" is valid!
            )

        wrapper_factory = (
            get_s3_checkpoint_wrapper_factory(job_config)
            if s3_checkpointing_active
            else None
        )

        if s3_checkpointing_active and wrapper_factory is not None:
            if is_checkpoint_writer:
                logger.info(
                    "[S3 DEBUG] Creating S3 manager as checkpoint writer (with install=True)"
                )
                s3_manager = wrapper_factory(
                    checkpointer,
                    enable_uploads=True,
                )
                s3_manager.attach_to_trainer(trainer)
                download_manager = s3_manager
                checkpointer = trainer.checkpointer
                logger.info(
                    f"[S3 DEBUG] s3_manager={s3_manager}, download_manager={download_manager}"
                )
            elif job_config.s3_checkpoint.download_on_start:
                logger.info(
                    "[S3 DEBUG] Creating download-only S3 manager (with install=False)"
                )
                download_manager = wrapper_factory(
                    checkpointer,
                    enable_uploads=False,
                )
                logger.info(f"[S3 DEBUG] download_manager={download_manager}")

        # Override WandB run name to include rank if save_for_all_ranks is enabled
        if job_config.metrics.save_for_all_ranks and job_config.metrics.enable_wandb:
            try:
                import wandb  # noqa: PLC0415

                if wandb.run is not None:
                    if torch.distributed.is_initialized():
                        local_rank = torch.distributed.get_rank()
                        world_size = torch.distributed.get_world_size()
                    else:
                        local_rank = 0
                        world_size = 1

                    replica_identifier: int | str | None = None
                    if ft_mode and ft_manager is not None:
                        replica_identifier = getattr(ft_manager, "replica_id", None)
                    if replica_identifier in (None, "", -1):
                        replica_identifier = getattr(
                            job_config.fault_tolerance, "replica_id", None
                        )
                    if replica_identifier in (None, "", -1):
                        for env_var in (
                            "TORCHFT_REPLICA_ID",
                            "FAULT_TOLERANCE_REPLICA_ID",
                            "FT_REPLICA_ID",
                            "REPLICA_ID",
                        ):
                            env_value = os.getenv(env_var)
                            if env_value:
                                try:
                                    replica_identifier = int(env_value)
                                except ValueError:
                                    replica_identifier = env_value
                                break
                    replica_index: int | None
                    try:
                        replica_index = (
                            int(replica_identifier)
                            if replica_identifier not in (None, "", -1)
                            else None
                        )
                    except (TypeError, ValueError):
                        replica_index = None

                    if replica_index is not None:
                        global_worker_id = replica_index * world_size + local_rank
                        replica_suffix = f"rep{replica_index}"
                    elif replica_identifier not in (None, "", -1):
                        global_worker_id = f"{replica_identifier}-rank{local_rank}"
                        replica_suffix = f"rep{replica_identifier}"
                    else:
                        replica_identifier = os.getpid()
                        global_worker_id = f"pid{replica_identifier}-rank{local_rank}"
                        replica_suffix = f"rep{replica_identifier}"

                    suffix = f"{replica_suffix}-rank{local_rank}"

                    original_name = wandb.run.name or "torchtitan"
                    if f"-worker{global_worker_id}" in original_name:
                        new_name = original_name
                    else:
                        new_name = f"{original_name}-worker{global_worker_id}-{suffix}"
                        wandb.run.name = new_name
                        wandb.run.save()
                        logger.info(
                            "Updated WandB run name from '%s' to '%s' (global worker id %s)",
                            original_name,
                            new_name,
                            global_worker_id,
                        )
            except ImportError:
                logger.warning("wandb not available, skipping run name update")
            except Exception as e:  # noqa: BLE001
                logger.warning(f"Failed to update WandB run name: {e}")

        if job_config.checkpoint.create_seed_checkpoint:
            assert (
                int(os.environ["WORLD_SIZE"]) == 1
            ), "Must create seed checkpoint using a single device, to disable sharding."
            assert (
                job_config.checkpoint.enable
            ), "Must enable checkpointing when creating a seed checkpoint."
            trainer.checkpointer.save(curr_step=0, last_step=True)
            logger.info("Created seed checkpoint")
        else:
            logger.info(
                f"[S3 DEBUG] S3 setup: active={s3_checkpointing_active}, "
                f"is_checkpoint_writer={is_checkpoint_writer}, "
                f"download_on_start={job_config.s3_checkpoint.download_on_start}, "
                f"bucket={job_config.s3_checkpoint.bucket}, "
                f"prefix={job_config.s3_checkpoint.prefix}"
            )

            if s3_checkpointing_active:
                if is_checkpoint_writer:
                    logger.info(
                        "[S3 DEBUG] Creating S3 manager as checkpoint writer (with install=True)"
                    )
                    s3_manager = setup_s3_checkpointing(checkpointer, job_config)
                    if s3_manager is not None:
                        trainer.checkpointer = s3_manager  # type: ignore[assignment]
                        download_manager = s3_manager
                        checkpointer = trainer.checkpointer
                    logger.info(
                        f"[S3 DEBUG] s3_manager={s3_manager}, download_manager={download_manager}"
                    )
                elif job_config.s3_checkpoint.download_on_start:
                    logger.info(
                        "[S3 DEBUG] Creating download-only S3 manager (with install=False)"
                    )
                    download_manager = setup_s3_checkpointing(
                        checkpointer, job_config, install=False
                    )
                    logger.info(f"[S3 DEBUG] download_manager={download_manager}")

            # Override WandB run name to include rank if save_for_all_ranks is enabled
            if (
                job_config.metrics.save_for_all_ranks
                and job_config.metrics.enable_wandb
            ):
                try:
                    import wandb  # noqa: PLC0415

                    if wandb.run is not None:
                        if torch.distributed.is_initialized():
                            local_rank = torch.distributed.get_rank()
                            world_size = torch.distributed.get_world_size()
                        else:
                            local_rank = 0
                            world_size = 1

                        replica_identifier: int | str | None = None
                        if ft_mode and ft_manager is not None:
                            replica_identifier = getattr(ft_manager, "replica_id", None)
                        if replica_identifier in (None, "", -1):
                            replica_identifier = getattr(
                                job_config.fault_tolerance, "replica_id", None
                            )
                        if replica_identifier in (None, "", -1):
                            for env_var in (
                                "TORCHFT_REPLICA_ID",
                                "FAULT_TOLERANCE_REPLICA_ID",
                                "FT_REPLICA_ID",
                                "REPLICA_ID",
                            ):
                                env_value = os.getenv(env_var)
                                if env_value:
                                    try:
                                        replica_identifier = int(env_value)
                                    except ValueError:
                                        replica_identifier = env_value
                                    break
                        replica_index: int | None
                        try:
                            replica_index = (
                                int(replica_identifier)
                                if replica_identifier not in (None, "", -1)
                                else None
                            )
                        except (TypeError, ValueError):
                            replica_index = None

                        if replica_index is not None:
                            global_worker_id = replica_index * world_size + local_rank
                            replica_suffix = f"rep{replica_index}"
                        elif replica_identifier not in (None, "", -1):
                            global_worker_id = f"{replica_identifier}-rank{local_rank}"
                            replica_suffix = f"rep{replica_identifier}"
                        else:
                            replica_identifier = os.getpid()
                            global_worker_id = (
                                f"pid{replica_identifier}-rank{local_rank}"
                            )
                            replica_suffix = f"rep{replica_identifier}"

                        suffix = f"{replica_suffix}-rank{local_rank}"

                        original_name = wandb.run.name or "torchtitan"
                        if f"-worker{global_worker_id}" in original_name:
                            new_name = original_name
                        else:
                            new_name = (
                                f"{original_name}-worker{global_worker_id}-{suffix}"
                            )
                            wandb.run.name = new_name
                            wandb.run.save()
                            logger.info(
                                "Updated WandB run name from '%s' to '%s' (global worker id %s)",
                                original_name,
                                new_name,
                                global_worker_id,
                            )
                except ImportError:
                    logger.warning("wandb not available, skipping run name update")
                except Exception as e:  # noqa: BLE001
                    logger.warning(f"Failed to update WandB run name: {e}")

            if job_config.checkpoint.create_seed_checkpoint:
                assert (
                    int(os.environ["WORLD_SIZE"]) == 1
                ), "Must create seed checkpoint using a single device, to disable sharding."
                assert (
                    job_config.checkpoint.enable
                ), "Must enable checkpointing when creating a seed checkpoint."
                trainer.checkpointer.save(curr_step=0, last_step=True)
                logger.info("Created seed checkpoint")
            else:
                logger.info(
                    f"[S3 DEBUG] download_manager={download_manager}, s3_checkpointing_active={s3_checkpointing_active}"
                )
                if download_manager:
                    logger.info(
                        "[S3 DEBUG] Calling download_manager.download_if_needed()"
                    )
                    download_manager.download_if_needed()  # type: ignore[attr-defined]
                    logger.info("[S3 DEBUG] download_if_needed() completed")
                else:
                    logger.warning(
                        "[S3 DEBUG] download_manager is None! S3 download will not occur."
                    )
                if s3_checkpointing_active and torch.distributed.is_initialized():
                    torch.distributed.barrier()
                trainer.train()
    finally:
        for manager in {m for m in (s3_manager, download_manager) if m is not None}:
            manager.close()
        if trainer:
            trainer.close()
        # In some cases, the process group is not destroyed automatically,
        # so we need to do it manually.
        if torch.distributed.is_initialized():
            torch.distributed.destroy_process_group()
            logger.info("Process group destroyed")


if __name__ == "__main__":
    main()<|MERGE_RESOLUTION|>--- conflicted
+++ resolved
@@ -27,7 +27,6 @@
 
 import torch
 
-<<<<<<< HEAD
 from functools import partial
 
 from torchtitan.experiments.fl.components import build_metrics_processor
@@ -35,9 +34,6 @@
 from torchtitan.experiments.fl.dataloader.dataloader import build_mosaic_dataloader
 from torchtitan.experiments.fl.dataloader.tokenizer import build_mosaic_tokenizer
 from torchtitan.experiments.fl.metrics import add_unigram_metric
-=======
-from torchtitan.experiments.fl.configs import MosaicConfigManager
->>>>>>> 8a0d4c58
 from torchtitan.experiments.fl.ft_override import configure_desloc
 from torchtitan.experiments.fl.s3_checkpoint import (
     get_s3_checkpoint_wrapper_factory,
@@ -79,7 +75,6 @@
         job_config.s3_checkpoint.resume_from_run_step = resume_from_run_step  # type: ignore[attr-defined]
         logger.info(f"Will resume training from run step: {resume_from_run_step}")
 
-<<<<<<< HEAD
     # If the user has requested a specific mosaic spec (e.g. "mosaic_llama3"),
     # it will have been registered already and get_train_spec will find it.
     # Otherwise, we are in the generic case, where we take a standard model
@@ -95,16 +90,6 @@
                 tokenizer=build_mosaic_tokenizer,
                 metrics_processor=build_metrics_processor,
             ),
-=======
-    model_spec_name = job_config.model.name
-    if not model_spec_name.startswith("mosaic_"):
-        raise ValueError(
-            "TorchTitan FL training expects a Mosaic-enabled TrainSpec. "
-            f"Received job_config.model.name='{model_spec_name}'. "
-            "Import the desired Mosaic experiment module (e.g. "
-            "torchtitan.experiments.fl.models.mosaic_llama3) before launching "
-            "training to register the spec."
->>>>>>> 8a0d4c58
         )
 
     try:
