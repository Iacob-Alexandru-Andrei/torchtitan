--- conflicted
+++ resolved
@@ -30,12 +30,9 @@
 from torchtitan.experiments.fl.configs import MosaicConfigManager
 from torchtitan.experiments.fl.dataloader.dataloader import build_mosaic_dataloader
 from torchtitan.experiments.fl.dataloader.tokenizer import build_mosaic_tokenizer
-<<<<<<< HEAD
 from torchtitan.experiments.fl.ft_override import configure_desloc
-=======
 from torchtitan.experiments.fl.ft_override import enable_desloc_only_ft
 from torchtitan.experiments.fl.models.utils import ensure_mosaic_spec
->>>>>>> 78b8d7c4
 from torchtitan.experiments.fl.s3_checkpoint import (
     S3CheckpointWrapper,
     get_s3_checkpoint_wrapper_factory,
@@ -89,7 +86,6 @@
 
     # Launch the trainer
     trainer: Trainer | None = None
-<<<<<<< HEAD
     s3_manager: S3CheckpointManager | None = None
     download_manager: S3CheckpointManager | None = None
     if (job_config.training.compile and torch.cuda.is_available()) and (
@@ -97,7 +93,6 @@
     ):
         logger.warning(
             "Pipeline parallel training does not support torch.compile"
-=======
     s3_manager: S3CheckpointWrapper | None = None
     download_manager: S3CheckpointWrapper | None = None
     try:
@@ -127,7 +122,6 @@
             job_config.s3_checkpoint.enable
             and bool(job_config.s3_checkpoint.bucket)
             and job_config.s3_checkpoint.prefix is not None  # Empty string "" is valid!
->>>>>>> 78b8d7c4
         )
         job_config.training.compile = False
 
@@ -163,8 +157,6 @@
                 and job_config.s3_checkpoint.prefix is not None  # Empty string "" is valid!
             )
 
-<<<<<<< HEAD
-=======
         wrapper_factory = (
             get_s3_checkpoint_wrapper_factory(job_config)
             if s3_checkpointing_active
@@ -281,7 +273,6 @@
             trainer.checkpointer.save(curr_step=0, last_step=True)
             logger.info("Created seed checkpoint")
         else:
->>>>>>> 78b8d7c4
             logger.info(
                 f"[S3 DEBUG] S3 setup: active={s3_checkpointing_active}, "
                 f"is_checkpoint_writer={is_checkpoint_writer}, "
