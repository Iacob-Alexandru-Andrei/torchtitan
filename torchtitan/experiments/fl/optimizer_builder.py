--- conflicted
+++ resolved
@@ -16,8 +16,11 @@
     OptimizersInBackwardContainer,
 )
 from torchtitan.distributed import ParallelDims
-from torchtitan.experiments.fl.configs.optimizers import MosaicOptimizerConfig
-<<<<<<< HEAD
+from torchtitan.experiments.fl.configs.optimizers import (
+    DesLocConfig,
+    MosaicOptimizerConfig,
+)
+from torchtitan.experiments.fl.desloc import DesLocFTOptimizersContainer
 from torchtitan.experiments.fl.optimizers import (
     ADOPT,
     AggMoAdamW,
@@ -26,13 +29,9 @@
     QHAdamW,
     QHADOPT,
 )
-=======
-from torchtitan.experiments.fl.desloc import DesLocFTOptimizersContainer
-from torchtitan.experiments.fl.optimizers import ADOPT, DecoupledAdamW, QHAdamW, QHADOPT
->>>>>>> 91e656a7
 
 
-def build_mosaic_optimizers(  # noqa: C901
+def build_mosaic_optimizers(  # noqa: C901, PLR0912
     model_parts: list[torch.nn.Module],
     optimizer_config: MosaicOptimizerConfig | dict[str, Any],
     parallel_dims: ParallelDims,
@@ -49,14 +48,17 @@
         param_groups: Optional parameter groups for the optimizer.
 
     """
-<<<<<<< HEAD
     # Convert dict to MosaicOptimizerConfig if needed
     if isinstance(optimizer_config, dict):
         optimizer_config = MosaicOptimizerConfig(**optimizer_config)
-=======
-    desloc_config = getattr(optimizer_config, "desloc", None)
+
+    desloc_config: DesLocConfig | None = (
+        DesLocConfig(**config)
+        if (config := getattr(optimizer_config, "desloc", None)) is not None
+        else None
+    )
+
     desloc_enabled = bool(getattr(desloc_config, "enabled", False))
->>>>>>> 91e656a7
 
     optim_in_bwd = optimizer_config.early_step_in_backward
     if optim_in_bwd:
@@ -71,9 +73,7 @@
             raise NotImplementedError(msg)
 
     if desloc_enabled and not (ft_manager and ft_manager.enabled):
-        msg = (
-            "DES-LOC requires TorchFT to be enabled. Set fault_tolerance.enable to true."
-        )
+        msg = "DES-LOC requires TorchFT to be enabled. Set fault_tolerance.enable to true."
         raise ValueError(msg)
 
     name = optimizer_config.name
@@ -132,7 +132,7 @@
             model_parts, optimizer_cls, optimizer_kwargs
         )
 
-    if desloc_enabled:
+    if desloc_enabled and ft_manager is not None and desloc_config is not None:
         return DesLocFTOptimizersContainer(
             model_parts,
             optimizer_cls,
