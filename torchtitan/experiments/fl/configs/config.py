# Copyright (c) Meta Platforms, Inc. and affiliates.
# All rights reserved.
#
# This source code is licensed under the BSD-style license found in the
# LICENSE file in the root directory of this source tree.

"""Configuration for MosaicML training jobs."""

from __future__ import annotations

from dataclasses import dataclass, field
from typing import Any

from torchtitan.config import JobConfig
from torchtitan.experiments.fl.configs.optimizers import MosaicOptimizerConfig


@dataclass
<<<<<<< HEAD
class OptimizerMonitorConfig:
    """Configuration for optimizer monitoring."""
=======
class S3CheckpointingConfig:
    """Configuration for syncing checkpoints with S3."""

    enable: bool = field(
        default=False,
        metadata={"help": "Enable uploading and downloading checkpoints from S3."},
    )
    bucket: str = field(
        default="",
        metadata={"help": "Name of the S3 bucket used for checkpoint storage."},
    )
    prefix: str = field(
        default="",
        metadata={"help": "Prefix within the bucket for storing checkpoint artifacts."},
    )
    run_uuid: str | None = field(
        default=None,
        metadata={
            "help": "Optional unique identifier appended to remote checkpoint paths."
        },
    )
    num_attempts: int = field(
        default=3,
        metadata={
            "help": "Number of retry attempts for uploads and downloads handled by "
            "the remote uploader/downloader."
        },
    )
    # python-explicit-any
    client_config: dict[str, Any] = field(
        default_factory=dict,
        metadata={
            "help": "Optional boto client configuration forwarded to the "
            "RemoteUploaderDownloader backend."
        },
    )
    num_concurrent_uploads: int = field(
        default=1,
        metadata={"help": "Number of files to upload concurrently when syncing to S3."},
    )
    upload_staging_folder: str | None = field(
        default=None,
        metadata={
            "help": "Optional staging directory used by the remote uploader/downloader "
            "before transferring files to S3."
        },
    )
    use_procs: bool = field(
        default=True,
        metadata={
            "help": "Whether to use multiprocessing workers inside the remote "
            "uploader/downloader."
        },
    )
    remote_checkpoint_folder: str | None = field(
        default=None,
        metadata={
            "help": "Optional remote folder relative to the prefix for storing checkpoints. "
            "Defaults to the local checkpoint folder name if unset."
        },
    )
    download_on_start: bool = field(
        default=True,
        metadata={
            "help": "Download a checkpoint from S3 before training when no local checkpoints "
            "are present."
        },
    )


@dataclass
class MosaicJobConfig(JobConfig):
    """A dataclass for holding all configuration settings for a MosaicML training job.

    It inherits from the base `JobConfig` and adds Mosaic-specific sections.
    """

    # python-explicit-any
    mosaic_dataloader: dict[str, Any] = field(
        default_factory=dict,
        metadata={
            "help": "Configuration for the MosaicML streaming dataloader. "
            "Refer to llm-foundry for documentation on available options."
        },
    )
    # python-explicit-any
    mosaic_tokenizer: dict[str, Any] = field(
        default_factory=dict,
        metadata={
            "help": "Configuration for the MosaicML tokenizer. This should "
            "include the tokenizer name and any specific kwargs."
        },
    )
>>>>>>> 91e656a7

    interval: int = field(
        default=10,
        metadata={
            "help": "Interval (in steps) for the optimizer monitor to log metrics. "
            "Set to 0 to disable optimizer monitoring."
        },
    )

    only_global: bool = field(
        default=True,
        metadata={
            "help": "If True, only log global aggregated metrics. If False, log per-parameter metrics as well."
        },
    )

    log_metrics: bool = field(
        default=True,
        metadata={
            "help": "If True, log detailed optimizer metrics (moments, updates, etc.). "
            "If False, only log gradient norms."
        },
    )

    gradient_accumulation_steps: int = field(
        default=1,
        metadata={"help": "Number of gradient accumulation steps."},
    )

    enabled_metrics: set[str] | None = field(
        default=None,
        metadata={"help": "Set of enabled metrics. If None, all metrics are enabled."},
    )


@dataclass
class ActivationMonitorConfig:
    """Configuration for activation monitoring."""

    enabled: bool = field(
        default=False,
        metadata={"help": "Enable logging of full-model activation statistics."},
    )

    interval: int = field(
        default=25,
        metadata={
            "help": "Training step interval for activation monitoring. Set to 0 to disable."
        },
    )

    ignore_module_types: tuple[str, ...] = field(
        default_factory=tuple,
        metadata={
            "help": "Optional substrings of module qualified names to skip when collecting activations."
        },
    )

<<<<<<< HEAD
    gradient_accumulation_steps: int = field(
        default=1,
        metadata={"help": "Number of gradient accumulation steps."},
    )

    enabled_metrics: set[str] | None = field(
        default=None,
        metadata={"help": "Set of enabled metrics. If None, all metrics are enabled."},
    )


@dataclass
class MetricsConfig:
    """Configuration for all metrics and monitoring."""

    optimizer_monitor: OptimizerMonitorConfig = field(
        default_factory=OptimizerMonitorConfig,
        metadata={"help": "Configuration for optimizer monitoring."},
    )

    activation_monitor: ActivationMonitorConfig = field(
        default_factory=ActivationMonitorConfig,
        metadata={"help": "Configuration for activation monitoring."},
    )


@dataclass
class MosaicJobConfig(JobConfig):
    """A dataclass for holding all configuration settings for a MosaicML training job.

    It inherits from the base `JobConfig` and adds Mosaic-specific sections.
    """

    # Override optimizer field to use MosaicOptimizerConfig
    optimizer: MosaicOptimizerConfig = field(  # type: ignore[assignment]
        default_factory=MosaicOptimizerConfig,
        metadata={
            "help": "Optimizer configuration with extended options for Mosaic optimizers (vs, betas)."
        },
    )

    # python-explicit-any
    mosaic_dataloader: dict[str, Any] = field(
        default_factory=dict,
        metadata={
            "help": "Configuration for the MosaicML streaming dataloader. "
            "Refer to llm-foundry for documentation on available options."
        },
    )
    # python-explicit-any
    mosaic_tokenizer: dict[str, Any] = field(
        default_factory=dict,
        metadata={
            "help": "Configuration for the MosaicML tokenizer. This should "
            "include the tokenizer name and any specific kwargs."
        },
    )

    fl_metrics: MetricsConfig = field(
        default_factory=MetricsConfig,
        metadata={
            "help": "Configuration for FL-specific metrics and monitoring (optimizer and activation monitors)."
=======
    s3_checkpoint: S3CheckpointingConfig = field(
        default_factory=S3CheckpointingConfig,
        metadata={
            "help": "Configuration for synchronizing checkpoints with S3 storage."
>>>>>>> 91e656a7
        },
    )<|MERGE_RESOLUTION|>--- conflicted
+++ resolved
@@ -16,10 +16,93 @@
 
 
 @dataclass
-<<<<<<< HEAD
 class OptimizerMonitorConfig:
     """Configuration for optimizer monitoring."""
-=======
+
+    interval: int = field(
+        default=10,
+        metadata={
+            "help": "Interval (in steps) for the optimizer monitor to log metrics. "
+            "Set to 0 to disable optimizer monitoring."
+        },
+    )
+
+    only_global: bool = field(
+        default=True,
+        metadata={
+            "help": "If True, only log global aggregated metrics. If False, log per-parameter metrics as well."
+        },
+    )
+
+    log_metrics: bool = field(
+        default=True,
+        metadata={
+            "help": "If True, log detailed optimizer metrics (moments, updates, etc.). "
+            "If False, only log gradient norms."
+        },
+    )
+
+    gradient_accumulation_steps: int = field(
+        default=1,
+        metadata={"help": "Number of gradient accumulation steps."},
+    )
+
+    enabled_metrics: set[str] | None = field(
+        default=None,
+        metadata={"help": "Set of enabled metrics. If None, all metrics are enabled."},
+    )
+
+
+@dataclass
+class ActivationMonitorConfig:
+    """Configuration for activation monitoring."""
+
+    enabled: bool = field(
+        default=False,
+        metadata={"help": "Enable logging of full-model activation statistics."},
+    )
+
+    interval: int = field(
+        default=25,
+        metadata={
+            "help": "Training step interval for activation monitoring. Set to 0 to disable."
+        },
+    )
+
+    ignore_module_types: tuple[str, ...] = field(
+        default_factory=tuple,
+        metadata={
+            "help": "Optional substrings of module qualified names to skip when collecting activations."
+        },
+    )
+
+    gradient_accumulation_steps: int = field(
+        default=1,
+        metadata={"help": "Number of gradient accumulation steps."},
+    )
+
+    enabled_metrics: set[str] | None = field(
+        default=None,
+        metadata={"help": "Set of enabled metrics. If None, all metrics are enabled."},
+    )
+
+
+@dataclass
+class MetricsConfig:
+    """Configuration for all metrics and monitoring."""
+
+    optimizer_monitor: OptimizerMonitorConfig = field(
+        default_factory=OptimizerMonitorConfig,
+        metadata={"help": "Configuration for optimizer monitoring."},
+    )
+
+    activation_monitor: ActivationMonitorConfig = field(
+        default_factory=ActivationMonitorConfig,
+        metadata={"help": "Configuration for activation monitoring."},
+    )
+
+
+@dataclass
 class S3CheckpointingConfig:
     """Configuration for syncing checkpoints with S3."""
 
@@ -44,16 +127,14 @@
     num_attempts: int = field(
         default=3,
         metadata={
-            "help": "Number of retry attempts for uploads and downloads handled by "
-            "the remote uploader/downloader."
+            "help": "Number of retry attempts for uploads and downloads handled by the remote uploader/downloader."
         },
     )
     # python-explicit-any
     client_config: dict[str, Any] = field(
         default_factory=dict,
         metadata={
-            "help": "Optional boto client configuration forwarded to the "
-            "RemoteUploaderDownloader backend."
+            "help": "Optional boto client configuration forwarded to the RemoteUploaderDownloader backend."
         },
     )
     num_concurrent_uploads: int = field(
@@ -63,15 +144,13 @@
     upload_staging_folder: str | None = field(
         default=None,
         metadata={
-            "help": "Optional staging directory used by the remote uploader/downloader "
-            "before transferring files to S3."
+            "help": "Optional staging directory used by the remote uploader/downloader before transferring files to S3."
         },
     )
     use_procs: bool = field(
         default=True,
         metadata={
-            "help": "Whether to use multiprocessing workers inside the remote "
-            "uploader/downloader."
+            "help": "Whether to use multiprocessing workers inside the remote uploader/downloader."
         },
     )
     remote_checkpoint_folder: str | None = field(
@@ -84,8 +163,7 @@
     download_on_start: bool = field(
         default=True,
         metadata={
-            "help": "Download a checkpoint from S3 before training when no local checkpoints "
-            "are present."
+            "help": "Download a checkpoint from S3 before training when no local checkpoints are present."
         },
     )
 
@@ -96,6 +174,14 @@
 
     It inherits from the base `JobConfig` and adds Mosaic-specific sections.
     """
+
+    # Override optimizer field to use MosaicOptimizerConfig
+    optimizer: MosaicOptimizerConfig = field(  # type: ignore[assignment]
+        default_factory=MosaicOptimizerConfig,
+        metadata={
+            "help": "Optimizer configuration with extended options for Mosaic optimizers (vs, betas)."
+        },
+    )
 
     # python-explicit-any
     mosaic_dataloader: dict[str, Any] = field(
@@ -113,133 +199,17 @@
             "include the tokenizer name and any specific kwargs."
         },
     )
->>>>>>> 91e656a7
-
-    interval: int = field(
-        default=10,
-        metadata={
-            "help": "Interval (in steps) for the optimizer monitor to log metrics. "
-            "Set to 0 to disable optimizer monitoring."
-        },
-    )
-
-    only_global: bool = field(
-        default=True,
-        metadata={
-            "help": "If True, only log global aggregated metrics. If False, log per-parameter metrics as well."
-        },
-    )
-
-    log_metrics: bool = field(
-        default=True,
-        metadata={
-            "help": "If True, log detailed optimizer metrics (moments, updates, etc.). "
-            "If False, only log gradient norms."
-        },
-    )
-
-    gradient_accumulation_steps: int = field(
-        default=1,
-        metadata={"help": "Number of gradient accumulation steps."},
-    )
-
-    enabled_metrics: set[str] | None = field(
-        default=None,
-        metadata={"help": "Set of enabled metrics. If None, all metrics are enabled."},
-    )
-
-
-@dataclass
-class ActivationMonitorConfig:
-    """Configuration for activation monitoring."""
-
-    enabled: bool = field(
-        default=False,
-        metadata={"help": "Enable logging of full-model activation statistics."},
-    )
-
-    interval: int = field(
-        default=25,
-        metadata={
-            "help": "Training step interval for activation monitoring. Set to 0 to disable."
-        },
-    )
-
-    ignore_module_types: tuple[str, ...] = field(
-        default_factory=tuple,
-        metadata={
-            "help": "Optional substrings of module qualified names to skip when collecting activations."
-        },
-    )
-
-<<<<<<< HEAD
-    gradient_accumulation_steps: int = field(
-        default=1,
-        metadata={"help": "Number of gradient accumulation steps."},
-    )
-
-    enabled_metrics: set[str] | None = field(
-        default=None,
-        metadata={"help": "Set of enabled metrics. If None, all metrics are enabled."},
-    )
-
-
-@dataclass
-class MetricsConfig:
-    """Configuration for all metrics and monitoring."""
-
-    optimizer_monitor: OptimizerMonitorConfig = field(
-        default_factory=OptimizerMonitorConfig,
-        metadata={"help": "Configuration for optimizer monitoring."},
-    )
-
-    activation_monitor: ActivationMonitorConfig = field(
-        default_factory=ActivationMonitorConfig,
-        metadata={"help": "Configuration for activation monitoring."},
-    )
-
-
-@dataclass
-class MosaicJobConfig(JobConfig):
-    """A dataclass for holding all configuration settings for a MosaicML training job.
-
-    It inherits from the base `JobConfig` and adds Mosaic-specific sections.
-    """
-
-    # Override optimizer field to use MosaicOptimizerConfig
-    optimizer: MosaicOptimizerConfig = field(  # type: ignore[assignment]
-        default_factory=MosaicOptimizerConfig,
-        metadata={
-            "help": "Optimizer configuration with extended options for Mosaic optimizers (vs, betas)."
-        },
-    )
-
-    # python-explicit-any
-    mosaic_dataloader: dict[str, Any] = field(
-        default_factory=dict,
-        metadata={
-            "help": "Configuration for the MosaicML streaming dataloader. "
-            "Refer to llm-foundry for documentation on available options."
-        },
-    )
-    # python-explicit-any
-    mosaic_tokenizer: dict[str, Any] = field(
-        default_factory=dict,
-        metadata={
-            "help": "Configuration for the MosaicML tokenizer. This should "
-            "include the tokenizer name and any specific kwargs."
-        },
-    )
 
     fl_metrics: MetricsConfig = field(
         default_factory=MetricsConfig,
         metadata={
             "help": "Configuration for FL-specific metrics and monitoring (optimizer and activation monitors)."
-=======
+        },
+    )
+
     s3_checkpoint: S3CheckpointingConfig = field(
         default_factory=S3CheckpointingConfig,
         metadata={
             "help": "Configuration for synchronizing checkpoints with S3 storage."
->>>>>>> 91e656a7
         },
     )