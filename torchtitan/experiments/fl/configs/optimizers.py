--- conflicted
+++ resolved
@@ -7,7 +7,7 @@
 
 from __future__ import annotations
 
-from dataclasses import dataclass, field
+from dataclasses import dataclass
 
 import torch
 
@@ -51,10 +51,7 @@
             return device
         if isinstance(device, str):
             return torch.device(device)
-        msg = (
-            "backup_device must be a string, torch.device, or None; "
-            f"received {type(device)!r}"
-        )
+        msg = f"backup_device must be a string, torch.device, or None; received {type(device)!r}"
         raise TypeError(msg)
 
     def normalized_optimizer_sync(self) -> int | list[int] | dict[str, int] | None:
@@ -79,7 +76,6 @@
     decouple: bool = True
     """Whether to decouple the learning rate from the weight decay"""
 
-<<<<<<< HEAD
     betas: tuple[float, ...] | None = None
     """
     Optional explicit betas tuple for AggMo optimizers.
@@ -113,8 +109,4 @@
         num_moments = sum(1 for v in self.vs if v != 0.0)
 
         # Construct betas: (beta1, beta1, ..., beta2) with num_moments beta1s
-        return tuple([self.beta1] * num_moments + [self.beta2])
-=======
-    desloc: DesLocConfig = field(default_factory=DesLocConfig)
-    """Configuration block for the DES-LOC synchronization strategy."""
->>>>>>> 91e656a7
+        return tuple([self.beta1] * num_moments + [self.beta2])