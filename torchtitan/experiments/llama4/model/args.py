--- conflicted
+++ resolved
@@ -55,7 +55,7 @@
     interleave_moe_layer_step: int = 2
     # token-choice
     top_k: int = 1
-    use_grouped_mm: bool = False  # grouped mm or for-loop for the experts computation
+    use_grouped_mm: bool = True  # grouped mm or for-loop for the experts computation
     load_balance_coeff: float | None = 1e-3
 
     def update_from_config(
@@ -71,21 +71,11 @@
             )
             self.use_grouped_mm = False
 
-<<<<<<< HEAD
-        if job_config.activation_checkpoint.mode == "selective" and self.use_flex_attn:
-            raise ValueError(
-                "FlexAttention is not compatible with selective AC yet. "
-                "See https://github.com/pytorch/pytorch/issues/147879"
-            )
-        """
-=======
->>>>>>> f0385483
         if job_config.parallelism.context_parallel_degree > 1 and self.use_flex_attn:
             raise ValueError(
                 "FlexAttention is not compatible with CP yet. "
                 "We are still working on this."
             )
-        """
 
     def get_nparams_and_flops(
         self, model: nn.Module, seq_len: int
