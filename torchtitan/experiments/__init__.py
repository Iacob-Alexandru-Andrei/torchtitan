# Copyright (c) Meta Platforms, Inc. and affiliates.
# All rights reserved.
#
# This source code is licensed under the BSD-style license found in the
# LICENSE file in the root directory of this source tree.

_supported_experiments = frozenset(
<<<<<<< HEAD
    ["flux", "llama4", "qwen3", "simple_fsdp", "vlm", "mosaic"]
=======
    ["flux", "llama4", "qwen3", "simple_fsdp.llama3", "simple_fsdp.deepseek_v3", "vlm"]
>>>>>>> eb13ba22
)<|MERGE_RESOLUTION|>--- conflicted
+++ resolved
@@ -5,9 +5,13 @@
 # LICENSE file in the root directory of this source tree.
 
 _supported_experiments = frozenset(
-<<<<<<< HEAD
-    ["flux", "llama4", "qwen3", "simple_fsdp", "vlm", "mosaic"]
-=======
-    ["flux", "llama4", "qwen3", "simple_fsdp.llama3", "simple_fsdp.deepseek_v3", "vlm"]
->>>>>>> eb13ba22
+    [
+        "flux",
+        "llama4",
+        "qwen3",
+        "simple_fsdp.llama3",
+        "simple_fsdp.deepseek_v3",
+        "vlm",
+        "mosaic",
+    ]
 )