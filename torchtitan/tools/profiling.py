--- conflicted
+++ resolved
@@ -48,16 +48,15 @@
 
             logger.info(f"Dumping profiler traces at step {prof.step_num}")
             begin = time.monotonic()
-<<<<<<< HEAD
-            filename = f"{curr_trace_dir}/rank{rank}_trace.json"
+            output_file = os.path.join(curr_trace_dir, f"rank{rank}_trace.json")
 
-            prof.export_chrome_trace(filename)
+            prof.export_chrome_trace(output_file)
             log_str = f"Finished dumping profiler traces in {time.monotonic() - begin:.2f} seconds"
             # not directly landable on upstream titan,
             # but conveniently prints the internal url for perfetto on manifold for mast jobs
             manifold_mount_prefix = "/mnt/mffuse/"
-            if filename.find(manifold_mount_prefix) == 0:
-                manifold_path = os.path.join("torchtrain_datasets/tree", filename.split(manifold_mount_prefix)[1])
+            if output_file.find(manifold_mount_prefix) == 0:
+                manifold_path = os.path.join("torchtrain_datasets/tree", output_file.split(manifold_mount_prefix)[1])
                 perfetto_url = (
                     PERFETTO_UI_ROOT_URL
                     + "#!/?url=https://interncache-all.fbcdn.net/manifold/"
@@ -65,14 +64,6 @@
                 )
                 log_str += f": {perfetto_url}"
             logger.info(log_str)
-=======
-
-            output_file = os.path.join(curr_trace_dir, f"rank{rank}_trace.json")
-            prof.export_chrome_trace(output_file)
-            logger.info(
-                f"Finished dumping profiler traces in {time.monotonic() - begin:.2f} seconds"
-            )
->>>>>>> 71564163
 
         logger.info(f"Profiling active. Traces will be saved at {trace_dir}")
 
